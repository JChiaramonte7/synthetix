{
	"name": "synthetix",
<<<<<<< HEAD
	"version": "2.42.1",
=======
	"version": "2.43.1",
>>>>>>> 74f4d3fc
	"license": "MIT",
	"author": "Synthetix",
	"description": "The smart contracts which make up the Synthetix system. (synthetix.io)",
	"scripts": {
		"clean-install": "rm -rf build && rm ./package-lock.json && rm -rf node_modules/* && npm install",
		"compile": "hardhat compile",
		"coverage": "node --max-old-space-size=4096 ./node_modules/.bin/hardhat coverage",
		"format": "prettier --write \"contracts/**/*.sol\" \"**/*.js\" \"**/*.md\" \"**/*.yml\" \"**/*.json\"",
		"lint": "solhint \"contracts/*.sol\" && solhint \"contracts/test-helpers/*.sol\" && solhint --config contracts/interfaces/.solhint.json \"contracts/interfaces/*.sol\" && eslint \"**/*.js\"",
		"lint:fix": "eslint --fix \"**/*.js\"",
		"build:ci": "node .circleci/pack.js",
		"slither": "pip3 install --user slither-analyzer && slither .",
		"pack": "webpack --mode production",
		"prepublishOnly": "npm run describe && npm run pack",
		"fork": "node --max-old-space-size=4096 ./node_modules/.bin/hardhat node --target-network mainnet",
		"test": "hardhat test",
		"describe": "hardhat describe",
		"test:gas": "hardhat test --gas --optimizer || cat test-gas-used.log",
		"test:prod": "hardhat test:prod --network localhost --optimizer",
		"test:prod:gas": "hardhat test:prod --gas --network localhost --optimizer --gas-output-file test-gas-used-prod.log",
		"test:prod:ovm": "concurrently --kill-others --success first \"wait-port 8545 && wait-port 9545 && mocha test/optimism --timeout 900000\"",
		"test:deployments": "mocha test/deployments -- --timeout 15000",
		"test:etherscan": "node test/etherscan",
		"test:publish": "concurrently --kill-others --success first \"npx hardhat node > /dev/null\" \"wait-port 8545 && mocha test/publish --timeout 240000\""
	},
	"husky": {
		"hooks": {
			"pre-commit": "pretty-quick --staged && ./hooks/lint"
		}
	},
	"repository": {
		"type": "git",
		"url": "https://github.com/Synthetixio/synthetix.git"
	},
	"keywords": [
		"Synthetix",
		"SNX",
		"sUSD",
		"Solidity",
		"Ethereum",
		"DeFi"
	],
	"engines": {
		"node": ">=8.10.0"
	},
	"files": [
		"index.js",
		"bin.js",
		"build/ast",
		"contracts/**/*.sol",
		"publish/*.json",
		"publish/deployed/kovan/*",
		"publish/deployed/kovan-ovm/*",
		"publish/deployed/rinkeby/*",
		"publish/deployed/ropsten/*",
		"publish/deployed/mainnet/*",
		"publish/deployed/mainnet-ovm/*",
		"publish/deployed/goerli/*",
		"publish/deployed/goerli-ovm/*"
	],
	"bin": {
		"snx": "bin.js"
	},
	"main": "index.js",
	"browser": "browser.js",
	"bugs": {
		"url": "https://github.com/Synthetixio/synthetix/issues"
	},
	"homepage": "https://synthetix.io",
	"directories": {
		"test": "test"
	},
	"devDependencies": {
		"@codechecks/client": "0.1.10",
		"@eth-optimism/plugins": "0.0.16",
		"@eth-optimism/smock": "0.2.1-alpha.0",
		"@eth-optimism/solc": "0.5.16-alpha.7",
		"@nomiclabs/hardhat-truffle5": "2.0.0",
		"@nomiclabs/hardhat-web3": "2.0.0",
		"@pinata/sdk": "1.1.11",
		"@uniswap/token-lists": "^1.0.0-beta.11",
		"ajv": "^6.12.4",
		"axios": "0.21.1",
		"bn.js": "4.11.8",
		"chai": "4.2.0",
		"chalk": "^2.4.2",
		"concurrently": "5.2.0",
		"dotenv": "^6.1.0",
		"eslint": "7.6.0",
		"eslint-config-prettier": "^3.6.0",
		"eslint-config-standard": "^12.0.0",
		"eslint-plugin-havven": "^1.0.0",
		"eslint-plugin-import": "2.22.0",
		"eslint-plugin-no-only-tests": "^2.4.0",
		"eslint-plugin-node": "11.1.0",
		"eslint-plugin-prettier": "^2.6.2",
		"eslint-plugin-promise": "^4.0.1",
		"eslint-plugin-standard": "^4.0.0",
		"ethers": "5.0.31",
		"execa": "^4.1.0",
		"fs-extra": "9.0.1",
		"hardhat": "~2.1.2",
		"hardhat-gas-reporter": "~1.0.4",
		"husky": "^4.3.0",
		"is-ci": "^2.0.0",
		"lodash.clonedeep": "^4.5.0",
		"lodash.uniq": "^4.5.0",
		"mocha": "8.1.3",
		"mustache": "^4.0.1",
		"p-limit": "1.3.0",
		"prettier": "~1.19.1",
		"prettier-plugin-solidity": "1.0.0-beta.6",
		"pretty-quick": "~2.0.2",
		"rlp": "^2.2.6",
		"semver": "7.3.2",
		"solc": "0.5.16",
		"solhint": "~3.3.4",
		"solidifier": "git@github.com:synthetixio/solidifier#2.2.2",
		"solidity-coverage": "^0.7.13",
		"table": "^5.0.2",
		"wait-port": "^0.2.2",
		"web3": "1.3.3",
		"webpack": "4.44.0",
		"webpack-cli": "3.3.12",
		"yaml-validator": "^3.0.0"
	},
	"dependencies": {
		"@chainlink/contracts-0.0.10": "npm:@chainlink/contracts@0.0.10",
		"@eth-optimism/contracts": "0.0.2-alpha.7",
		"@eth-optimism/watcher": "0.0.1-alpha.8",
		"abi-decoder": "2.3.0",
		"commander": "5.1.0",
		"openzeppelin-solidity-2.3.0": "npm:openzeppelin-solidity@2.3.0",
		"pretty-error": "^2.1.1",
		"solidity-parser-antlr": "^0.4.11",
		"web3-utils": "1.2.2"
	}
}<|MERGE_RESOLUTION|>--- conflicted
+++ resolved
@@ -1,10 +1,6 @@
 {
 	"name": "synthetix",
-<<<<<<< HEAD
-	"version": "2.42.1",
-=======
 	"version": "2.43.1",
->>>>>>> 74f4d3fc
 	"license": "MIT",
 	"author": "Synthetix",
 	"description": "The smart contracts which make up the Synthetix system. (synthetix.io)",

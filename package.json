{
	"name": "synthetix",
	"version": "2.30.3-ovm",
	"license": "MIT",
	"author": "Synthetix",
	"description": "The smart contracts which make up the Synthetix system. (synthetix.io)",
	"scripts": {
		"clean-install": "rm -rf build && rm ./package-lock.json && rm -rf node_modules/* && npm install",
		"compile:legacy": "buidler compile --config legacy/buidler.legacy.js",
		"compile": "npm run compile:legacy && buidler compile",
		"coverage": "NODE_OPTIONS=\"--max-old-space-size=4096\" buidler coverage --network coverage",
		"generate-asts": "buidler compile",
		"format": "prettier --write \"contracts/**/*.sol\" \"**/*.js\" \"**/*.json\"",
		"lint": "solhint \"contracts/*.sol\" && solhint \"contracts/test-helpers/*.sol\" && solhint --config contracts/interfaces/.solhint.json \"contracts/interfaces/*.sol\" && eslint \"**/*.js\"",
		"lint:fix": "eslint --fix \"**/*.js\"",
		"ci:build": "circleci config pack .circleci/src > .circleci/config.yml && circleci config validate",
		"slither": "pip3 install --user slither-analyzer && slither .",
		"pack": "webpack --mode production",
		"prepublishOnly": "npm run generate-asts && npm run pack",
		"postpublish": "node publish persist-tokens --yes",
		"fork": "node publish fork --reset --network mainnet",
		"test": "buidler test",
		"test:gas": "buidler test --gas --optimizer || cat test-gas-used.log",
		"test:legacy": "npm run compile:legacy && buidler test:legacy",
		"test:ovm": "buidler test --ovm --optimizer",
		"test:prod": "buidler test:prod --network localhost",
		"test:prod:gas": "buidler test:prod --gas --network localhost --gas-output-file test-gas-used-prod.log",
		"test:deployments": "mocha test/deployments -- --timeout 15000",
		"test:etherscan": "node test/etherscan",
		"test:local": "concurrently --kill-others --success first \"npx buidler node > /dev/null\" \"wait-port 8545 && node test/testnet --network local --yes\"",
		"test:publish": "concurrently --kill-others --success first \"npx buidler node > /dev/null\" \"wait-port 8545 && mocha test/publish --timeout 90000\"",
		"test:multi": "mocha test/multi --timeout 9000000",
		"test:multi-same-chain": "concurrently --kill-others --success first \"npx buidler node > /dev/null\" \"wait-port 8545 && mocha test/multi-same-chain --timeout 90000\"",
		"test:testnet": "node test/testnet"
	},
	"husky": {
		"hooks": {
			"pre-commit": "./hooks/circleci"
		}
	},
	"repository": {
		"type": "git",
		"url": "git+https://github.com/Synthetixio/synthetix.git"
	},
	"keywords": [
		"Synthetix",
		"Solidity",
		"DeFi"
	],
	"engines": {
		"node": ">=8.10.0"
	},
	"files": [
		"index.js",
		"bin.js",
		"build/ast",
		"contracts/**/*.sol",
		"publish/assets.json",
		"publish/ovm-ignore.json",
		"publish/deployed/kovan/*",
		"publish/deployed/rinkeby/*",
		"publish/deployed/ropsten/*",
		"publish/deployed/mainnet/*",
		"publish/deployed/goerli/*",
		"publish/deployed/goerli-ovm/*"
	],
	"bin": {
		"snx": "bin.js"
	},
	"main": "index.js",
	"browser": "browser.js",
	"bugs": {
		"url": "https://github.com/Synthetixio/synthetix/issues"
	},
	"homepage": "https://synthetix.io",
	"directories": {
		"test": "test"
	},
	"devDependencies": {
		"@codechecks/client": "0.1.10",
		"@eth-optimism/ovm-toolchain": "0.0.1-alpha.11",
<<<<<<< HEAD
		"@eth-optimism/smock": "0.1.0",
		"@eth-optimism/solc": "0.5.16-alpha.2",
=======
		"@eth-optimism/solc": "0.5.16-alpha.3",
>>>>>>> b4771e96
		"@nomiclabs/buidler": "1.3.7",
		"@nomiclabs/buidler-truffle5": "1.3.4",
		"@nomiclabs/buidler-web3": "1.3.4",
		"@pinata/sdk": "1.1.11",
		"@uniswap/token-lists": "^1.0.0-beta.11",
		"ajv": "^6.12.4",
		"axios": "0.19.2",
		"bn.js": "4.11.8",
		"buidler-ast-doc": "0.0.14-rc",
		"buidler-gas-reporter": "^0.1.4",
		"chai": "4.2.0",
		"chalk": "^2.4.2",
		"concurrently": "5.2.0",
		"dotenv": "^6.1.0",
		"eslint": "7.6.0",
		"eslint-config-prettier": "^3.6.0",
		"eslint-config-standard": "^12.0.0",
		"eslint-plugin-havven": "^1.0.0",
		"eslint-plugin-import": "2.22.0",
		"eslint-plugin-node": "11.1.0",
		"eslint-plugin-prettier": "^2.6.2",
		"eslint-plugin-promise": "^4.0.1",
		"eslint-plugin-standard": "^4.0.0",
		"ethers": "^5.0.14",
		"fs-extra": "9.0.1",
		"ganache-core": "2.11.3",
		"husky": "^4.3.0",
		"lodash.clonedeep": "^4.5.0",
		"mocha": "8.1.3",
		"prettier": "^1.14.2",
		"prettier-plugin-solidity": "1.0.0-alpha.51",
		"semver": "7.3.2",
		"solc": "0.5.16",
		"solhint": "^2.3.0",
		"solidifier": "github:synthetixio/solidifier#2.2.0",
		"solidity-coverage": "^0.7.11",
		"table": "^5.0.2",
		"wait-port": "^0.2.2",
		"web3": "^1.2.11",
		"web3-eth-ens": "^1.2.11",
		"webpack": "4.44.0",
		"webpack-cli": "3.3.12"
	},
	"dependencies": {
		"@chainlink/contracts-0.0.10": "npm:@chainlink/contracts@0.0.10",
		"@eth-optimism/rollup-contracts": "0.0.1-alpha.37",
		"abi-decoder": "2.3.0",
		"commander": "5.1.0",
		"openzeppelin-solidity-2.3.0": "npm:openzeppelin-solidity@2.3.0",
		"pretty-error": "^2.1.1",
		"solidity-parser-antlr": "^0.4.11",
		"web3-utils": "1.2.2"
	}
}<|MERGE_RESOLUTION|>--- conflicted
+++ resolved
@@ -79,12 +79,8 @@
 	"devDependencies": {
 		"@codechecks/client": "0.1.10",
 		"@eth-optimism/ovm-toolchain": "0.0.1-alpha.11",
-<<<<<<< HEAD
 		"@eth-optimism/smock": "0.1.0",
-		"@eth-optimism/solc": "0.5.16-alpha.2",
-=======
 		"@eth-optimism/solc": "0.5.16-alpha.3",
->>>>>>> b4771e96
 		"@nomiclabs/buidler": "1.3.7",
 		"@nomiclabs/buidler-truffle5": "1.3.4",
 		"@nomiclabs/buidler-web3": "1.3.4",

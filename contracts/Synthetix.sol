pragma solidity ^0.5.16;

// Inheritance
import "./BaseSynthetix.sol";

// Internal references
import "./interfaces/IRewardEscrow.sol";
import "./interfaces/IRewardEscrowV2.sol";
import "./interfaces/ISupplySchedule.sol";

// https://docs.synthetix.io/contracts/source/contracts/synthetix
contract Synthetix is BaseSynthetix {
    // ========== ADDRESS RESOLVER CONFIGURATION ==========
    bytes32 private constant CONTRACT_REWARD_ESCROW = "RewardEscrow";
    bytes32 private constant CONTRACT_REWARDESCROW_V2 = "RewardEscrowV2";
    bytes32 private constant CONTRACT_SUPPLYSCHEDULE = "SupplySchedule";

    // ========== CONSTRUCTOR ==========

    constructor(
        address payable _proxy,
        TokenState _tokenState,
        address _owner,
        uint _totalSupply,
        address _resolver
    ) public BaseSynthetix(_proxy, _tokenState, _owner, _totalSupply, _resolver) {}

    function resolverAddressesRequired() public view returns (bytes32[] memory addresses) {
        bytes32[] memory existingAddresses = BaseSynthetix.resolverAddressesRequired();
        bytes32[] memory newAddresses = new bytes32[](3);
        newAddresses[0] = CONTRACT_REWARD_ESCROW;
        newAddresses[1] = CONTRACT_REWARDESCROW_V2;
        newAddresses[2] = CONTRACT_SUPPLYSCHEDULE;
        return combineArrays(existingAddresses, newAddresses);
    }

    // ========== VIEWS ==========

    function rewardEscrow() internal view returns (IRewardEscrow) {
        return IRewardEscrow(requireAndGetAddress(CONTRACT_REWARD_ESCROW));
    }

    function rewardEscrowV2() internal view returns (IRewardEscrowV2) {
        return IRewardEscrowV2(requireAndGetAddress(CONTRACT_REWARDESCROW_V2));
    }

    function supplySchedule() internal view returns (ISupplySchedule) {
        return ISupplySchedule(requireAndGetAddress(CONTRACT_SUPPLYSCHEDULE));
    }

    // ========== OVERRIDDEN FUNCTIONS ==========

    function exchangeWithVirtual(
        bytes32 sourceCurrencyKey,
        uint sourceAmount,
        bytes32 destinationCurrencyKey,
        bytes32 trackingCode
    )
        external
        exchangeActive(sourceCurrencyKey, destinationCurrencyKey)
        optionalProxy
        returns (uint amountReceived, IVirtualSynth vSynth)
    {
        return
            exchanger().exchange(
                messageSender,
                messageSender,
                sourceCurrencyKey,
                sourceAmount,
                destinationCurrencyKey,
                messageSender,
                true,
                messageSender,
                trackingCode
            );
    }

    // SIP-140 The initiating user of this exchange will receive the proceeds of the exchange
    // Note: this function may have unintended consequences if not understood correctly. Please
    // read SIP-140 for more information on the use-case
    function exchangeWithTrackingForInitiator(
        bytes32 sourceCurrencyKey,
        uint sourceAmount,
        bytes32 destinationCurrencyKey,
        address rewardAddress,
        bytes32 trackingCode
    ) external exchangeActive(sourceCurrencyKey, destinationCurrencyKey) optionalProxy returns (uint amountReceived) {
        (amountReceived, ) = exchanger().exchange(
            messageSender,
            messageSender,
            sourceCurrencyKey,
            sourceAmount,
            destinationCurrencyKey,
            // solhint-disable avoid-tx-origin
            tx.origin,
            false,
<<<<<<< HEAD
            originator,
=======
            rewardAddress,
>>>>>>> cf8577cc
            trackingCode
        );
    }

    function settle(bytes32 currencyKey)
        external
        optionalProxy
        returns (
            uint reclaimed,
            uint refunded,
            uint numEntriesSettled
        )
    {
        return exchanger().settle(messageSender, currencyKey);
    }

    function mint() external issuanceActive returns (bool) {
        require(address(rewardsDistribution()) != address(0), "RewardsDistribution not set");

        ISupplySchedule _supplySchedule = supplySchedule();
        IRewardsDistribution _rewardsDistribution = rewardsDistribution();

        uint supplyToMint = _supplySchedule.mintableSupply();
        require(supplyToMint > 0, "No supply is mintable");

        // record minting event before mutation to token supply
        _supplySchedule.recordMintEvent(supplyToMint);

        // Set minted SNX balance to RewardEscrow's balance
        // Minus the minterReward and set balance of minter to add reward
        uint minterReward = _supplySchedule.minterReward();
        // Get the remainder
        uint amountToDistribute = supplyToMint.sub(minterReward);

        // Set the token balance to the RewardsDistribution contract
        tokenState.setBalanceOf(
            address(_rewardsDistribution),
            tokenState.balanceOf(address(_rewardsDistribution)).add(amountToDistribute)
        );
        emitTransfer(address(this), address(_rewardsDistribution), amountToDistribute);

        // Kick off the distribution of rewards
        _rewardsDistribution.distributeRewards(amountToDistribute);

        // Assign the minters reward.
        tokenState.setBalanceOf(msg.sender, tokenState.balanceOf(msg.sender).add(minterReward));
        emitTransfer(address(this), msg.sender, minterReward);

        totalSupply = totalSupply.add(supplyToMint);

        return true;
    }

    function liquidateDelinquentAccount(address account, uint susdAmount)
        external
        systemActive
        optionalProxy
        returns (bool)
    {
        (uint totalRedeemed, uint amountLiquidated) =
            issuer().liquidateDelinquentAccount(account, susdAmount, messageSender);

        emitAccountLiquidated(account, totalRedeemed, amountLiquidated, messageSender);

        // Transfer SNX redeemed to messageSender
        // Reverts if amount to redeem is more than balanceOf account, ie due to escrowed balance
        return _transferByProxy(account, messageSender, totalRedeemed);
    }

    /* Once off function for SIP-60 to migrate SNX balances in the RewardEscrow contract
     * To the new RewardEscrowV2 contract
     */
    function migrateEscrowBalanceToRewardEscrowV2() external onlyOwner {
        // Record balanceOf(RewardEscrow) contract
        uint rewardEscrowBalance = tokenState.balanceOf(address(rewardEscrow()));

        // transfer all of RewardEscrow's balance to RewardEscrowV2
        // _internalTransfer emits the transfer event
        _internalTransfer(address(rewardEscrow()), address(rewardEscrowV2()), rewardEscrowBalance);
    }

    // ========== EVENTS ==========
    event AccountLiquidated(address indexed account, uint snxRedeemed, uint amountLiquidated, address liquidator);
    bytes32 internal constant ACCOUNTLIQUIDATED_SIG = keccak256("AccountLiquidated(address,uint256,uint256,address)");

    function emitAccountLiquidated(
        address account,
        uint256 snxRedeemed,
        uint256 amountLiquidated,
        address liquidator
    ) internal {
        proxy._emit(
            abi.encode(snxRedeemed, amountLiquidated, liquidator),
            2,
            ACCOUNTLIQUIDATED_SIG,
            addressToBytes32(account),
            0,
            0
        );
    }
}<|MERGE_RESOLUTION|>--- conflicted
+++ resolved
@@ -94,11 +94,7 @@
             // solhint-disable avoid-tx-origin
             tx.origin,
             false,
-<<<<<<< HEAD
-            originator,
-=======
             rewardAddress,
->>>>>>> cf8577cc
             trackingCode
         );
     }

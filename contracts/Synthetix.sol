--- conflicted
+++ resolved
@@ -75,23 +75,6 @@
             );
     }
 
-<<<<<<< HEAD
-    function exchangeAtomically(
-        bytes32 sourceCurrencyKey,
-        uint sourceAmount,
-        bytes32 destinationCurrencyKey,
-        bytes32 trackingCode
-    ) external exchangeActive(sourceCurrencyKey, destinationCurrencyKey) optionalProxy returns (uint amountReceived) {
-        return
-            exchanger().exchangeAtomically(
-                messageSender,
-                sourceCurrencyKey,
-                sourceAmount,
-                destinationCurrencyKey,
-                messageSender,
-                trackingCode
-            );
-=======
     // SIP-140 The initiating user of this exchange will receive the proceeds of the exchange
     // Note: this function may have unintended consequences if not understood correctly. Please
     // read SIP-140 for more information on the use-case
@@ -114,7 +97,23 @@
             rewardAddress,
             trackingCode
         );
->>>>>>> 00df9306
+    }
+
+    function exchangeAtomically(
+        bytes32 sourceCurrencyKey,
+        uint sourceAmount,
+        bytes32 destinationCurrencyKey,
+        bytes32 trackingCode
+    ) external exchangeActive(sourceCurrencyKey, destinationCurrencyKey) optionalProxy returns (uint amountReceived) {
+        return
+            exchanger().exchangeAtomically(
+                messageSender,
+                sourceCurrencyKey,
+                sourceAmount,
+                destinationCurrencyKey,
+                messageSender,
+                trackingCode
+            );
     }
 
     function settle(bytes32 currencyKey)

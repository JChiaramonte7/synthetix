--- conflicted
+++ resolved
@@ -47,16 +47,10 @@
 
     function resolverAddressesRequired() public view returns (bytes32[] memory addresses) {
         bytes32[] memory existingAddresses = Synth.resolverAddressesRequired();
-<<<<<<< HEAD
-        bytes32[] memory newAddresses = new bytes32[](2);
-        newAddresses[0] = CONTRACT_COLLATERALMANAGER;
-        newAddresses[1] = CONTRACT_ETHER_WRAPPER;
-=======
         bytes32[] memory newAddresses = new bytes32[](3);
         newAddresses[0] = CONTRACT_COLLATERALMANAGER;
         newAddresses[1] = CONTRACT_ETHER_WRAPPER;
         newAddresses[2] = CONTRACT_WRAPPER_FACTORY;
->>>>>>> af2813c6
         addresses = combineArrays(existingAddresses, newAddresses);
     }
 
@@ -84,25 +78,12 @@
 
     // Contracts directly interacting with multiCollateralSynth or wrapper to issue and burn
     modifier onlyInternalContracts() {
-<<<<<<< HEAD
         bool isInternal = super._isInternalContract(msg.sender);
-=======
-        bool isFeePool = msg.sender == address(feePool());
-        bool isExchanger = msg.sender == address(exchanger());
-        bool isIssuer = msg.sender == address(issuer());
->>>>>>> af2813c6
         bool isEtherWrapper = msg.sender == address(etherWrapper());
         bool isWrapper = wrapperFactory().isWrapper(msg.sender);
         bool isMultiCollateral = collateralManager().hasCollateral(msg.sender);
 
-<<<<<<< HEAD
-        require(isInternal || isEtherWrapper || isMultiCollateral, "Only internal contracts allowed");
-=======
-        require(
-            isFeePool || isExchanger || isIssuer || isEtherWrapper || isWrapper || isMultiCollateral,
-            "Only FeePool, Exchanger, Issuer, Wrapper, or MultiCollateral contracts allowed"
-        );
->>>>>>> af2813c6
+        require(isInternal || isWrapper || isMultiCollateral || isEtherWrapper, "Only internal contracts allowed");
         _;
     }
 }
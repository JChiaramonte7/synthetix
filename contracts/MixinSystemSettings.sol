pragma solidity ^0.5.16;

import "./MixinResolver.sol";

// Internal references
import "./interfaces/IFlexibleStorage.sol";

// https://docs.synthetix.io/contracts/source/contracts/mixinsystemsettings
contract MixinSystemSettings is MixinResolver {
    bytes32 internal constant SETTING_CONTRACT_NAME = "SystemSettings";

    bytes32 internal constant SETTING_WAITING_PERIOD_SECS = "waitingPeriodSecs";
    bytes32 internal constant SETTING_PRICE_DEVIATION_THRESHOLD_FACTOR = "priceDeviationThresholdFactor";
    bytes32 internal constant SETTING_ISSUANCE_RATIO = "issuanceRatio";
    bytes32 internal constant SETTING_FEE_PERIOD_DURATION = "feePeriodDuration";
    bytes32 internal constant SETTING_TARGET_THRESHOLD = "targetThreshold";
    bytes32 internal constant SETTING_LIQUIDATION_DELAY = "liquidationDelay";
    bytes32 internal constant SETTING_LIQUIDATION_RATIO = "liquidationRatio";
    bytes32 internal constant SETTING_LIQUIDATION_PENALTY = "liquidationPenalty";
    bytes32 internal constant SETTING_RATE_STALE_PERIOD = "rateStalePeriod";
    bytes32 internal constant SETTING_EXCHANGE_FEE_RATE = "exchangeFeeRate";
    bytes32 internal constant SETTING_MINIMUM_STAKE_TIME = "minimumStakeTime";
    bytes32 internal constant SETTING_AGGREGATOR_WARNING_FLAGS = "aggregatorWarningFlags";
    bytes32 internal constant SETTING_TRADING_REWARDS_ENABLED = "tradingRewardsEnabled";
    bytes32 internal constant SETTING_DEBT_SNAPSHOT_STALE_TIME = "debtSnapshotStaleTime";
    bytes32 internal constant SETTING_CROSS_DOMAIN_DEPOSIT_GAS_LIMIT = "crossDomainDepositGasLimit";
    bytes32 internal constant SETTING_CROSS_DOMAIN_ESCROW_GAS_LIMIT = "crossDomainEscrowGasLimit";
    bytes32 internal constant SETTING_CROSS_DOMAIN_REWARD_GAS_LIMIT = "crossDomainRewardGasLimit";
    bytes32 internal constant SETTING_CROSS_DOMAIN_WITHDRAWAL_GAS_LIMIT = "crossDomainWithdrawalGasLimit";
    bytes32 internal constant SETTING_ETHER_WRAPPER_MAX_ETH = "etherWrapperMaxETH";
    bytes32 internal constant SETTING_ETHER_WRAPPER_MINT_FEE_RATE = "etherWrapperMintFeeRate";
    bytes32 internal constant SETTING_ETHER_WRAPPER_BURN_FEE_RATE = "etherWrapperBurnFeeRate";
<<<<<<< HEAD
    bytes32 internal constant SETTING_WRAPPER_MAX_TOKEN_AMOUNT = "wrapperMaxTokens";
    bytes32 internal constant SETTING_WRAPPER_MINT_FEE_RATE = "wrapperMintFeeRate";
    bytes32 internal constant SETTING_WRAPPER_BURN_FEE_RATE = "wrapperBurnFeeRate";
=======
    bytes32 internal constant SETTING_MIN_CRATIO = "minCratio";
    bytes32 internal constant SETTING_ISSUE_FEE_RATE = "issueFeeRate";
    bytes32 internal constant SETTING_NEW_COLLATERAL_MANAGER = "newCollateralManager";
    bytes32 internal constant SETTING_CAN_OPEN_LOANS = "canOpenLoans";
    bytes32 internal constant SETTING_INTERACTION_DELAY = "interactionDelay";
    bytes32 internal constant SETTING_COLLAPSE_FEE_RATE = "collapseFeeRate";
>>>>>>> c53070db

    bytes32 internal constant CONTRACT_FLEXIBLESTORAGE = "FlexibleStorage";

    enum CrossDomainMessageGasLimits {Deposit, Escrow, Reward, Withdrawal}

    constructor(address _resolver) internal MixinResolver(_resolver) {}

    function resolverAddressesRequired() public view returns (bytes32[] memory addresses) {
        addresses = new bytes32[](1);
        addresses[0] = CONTRACT_FLEXIBLESTORAGE;
    }

    function flexibleStorage() internal view returns (IFlexibleStorage) {
        return IFlexibleStorage(requireAndGetAddress(CONTRACT_FLEXIBLESTORAGE));
    }

    function _getGasLimitSetting(CrossDomainMessageGasLimits gasLimitType) internal pure returns (bytes32) {
        if (gasLimitType == CrossDomainMessageGasLimits.Deposit) {
            return SETTING_CROSS_DOMAIN_DEPOSIT_GAS_LIMIT;
        } else if (gasLimitType == CrossDomainMessageGasLimits.Escrow) {
            return SETTING_CROSS_DOMAIN_ESCROW_GAS_LIMIT;
        } else if (gasLimitType == CrossDomainMessageGasLimits.Reward) {
            return SETTING_CROSS_DOMAIN_REWARD_GAS_LIMIT;
        } else if (gasLimitType == CrossDomainMessageGasLimits.Withdrawal) {
            return SETTING_CROSS_DOMAIN_WITHDRAWAL_GAS_LIMIT;
        } else {
            revert("Unknown gas limit type");
        }
    }

    function getCrossDomainMessageGasLimit(CrossDomainMessageGasLimits gasLimitType) internal view returns (uint) {
        return flexibleStorage().getUIntValue(SETTING_CONTRACT_NAME, _getGasLimitSetting(gasLimitType));
    }

    function getTradingRewardsEnabled() internal view returns (bool) {
        return flexibleStorage().getBoolValue(SETTING_CONTRACT_NAME, SETTING_TRADING_REWARDS_ENABLED);
    }

    function getWaitingPeriodSecs() internal view returns (uint) {
        return flexibleStorage().getUIntValue(SETTING_CONTRACT_NAME, SETTING_WAITING_PERIOD_SECS);
    }

    function getPriceDeviationThresholdFactor() internal view returns (uint) {
        return flexibleStorage().getUIntValue(SETTING_CONTRACT_NAME, SETTING_PRICE_DEVIATION_THRESHOLD_FACTOR);
    }

    function getIssuanceRatio() internal view returns (uint) {
        // lookup on flexible storage directly for gas savings (rather than via SystemSettings)
        return flexibleStorage().getUIntValue(SETTING_CONTRACT_NAME, SETTING_ISSUANCE_RATIO);
    }

    function getFeePeriodDuration() internal view returns (uint) {
        // lookup on flexible storage directly for gas savings (rather than via SystemSettings)
        return flexibleStorage().getUIntValue(SETTING_CONTRACT_NAME, SETTING_FEE_PERIOD_DURATION);
    }

    function getTargetThreshold() internal view returns (uint) {
        // lookup on flexible storage directly for gas savings (rather than via SystemSettings)
        return flexibleStorage().getUIntValue(SETTING_CONTRACT_NAME, SETTING_TARGET_THRESHOLD);
    }

    function getLiquidationDelay() internal view returns (uint) {
        return flexibleStorage().getUIntValue(SETTING_CONTRACT_NAME, SETTING_LIQUIDATION_DELAY);
    }

    function getLiquidationRatio() internal view returns (uint) {
        return flexibleStorage().getUIntValue(SETTING_CONTRACT_NAME, SETTING_LIQUIDATION_RATIO);
    }

    function getLiquidationPenalty() internal view returns (uint) {
        return flexibleStorage().getUIntValue(SETTING_CONTRACT_NAME, SETTING_LIQUIDATION_PENALTY);
    }

    function getRateStalePeriod() internal view returns (uint) {
        return flexibleStorage().getUIntValue(SETTING_CONTRACT_NAME, SETTING_RATE_STALE_PERIOD);
    }

    function getExchangeFeeRate(bytes32 currencyKey) internal view returns (uint) {
        return
            flexibleStorage().getUIntValue(
                SETTING_CONTRACT_NAME,
                keccak256(abi.encodePacked(SETTING_EXCHANGE_FEE_RATE, currencyKey))
            );
    }

    function getMinimumStakeTime() internal view returns (uint) {
        return flexibleStorage().getUIntValue(SETTING_CONTRACT_NAME, SETTING_MINIMUM_STAKE_TIME);
    }

    function getAggregatorWarningFlags() internal view returns (address) {
        return flexibleStorage().getAddressValue(SETTING_CONTRACT_NAME, SETTING_AGGREGATOR_WARNING_FLAGS);
    }

    function getDebtSnapshotStaleTime() internal view returns (uint) {
        return flexibleStorage().getUIntValue(SETTING_CONTRACT_NAME, SETTING_DEBT_SNAPSHOT_STALE_TIME);
    }

    function getEtherWrapperMaxETH() internal view returns (uint) {
        return flexibleStorage().getUIntValue(SETTING_CONTRACT_NAME, SETTING_ETHER_WRAPPER_MAX_ETH);
    }

    function getEtherWrapperMintFeeRate() internal view returns (uint) {
        return flexibleStorage().getUIntValue(SETTING_CONTRACT_NAME, SETTING_ETHER_WRAPPER_MINT_FEE_RATE);
    }

    function getEtherWrapperBurnFeeRate() internal view returns (uint) {
        return flexibleStorage().getUIntValue(SETTING_CONTRACT_NAME, SETTING_ETHER_WRAPPER_BURN_FEE_RATE);
    }

<<<<<<< HEAD
    function getWrapperMaxTokenAmount(address wrapper) internal view returns (uint) {
        return
            flexibleStorage().getUIntValue(
                SETTING_CONTRACT_NAME,
                keccak256(abi.encodePacked(SETTING_WRAPPER_MAX_TOKEN_AMOUNT, wrapper))
            );
    }

    function getWrapperMintFeeRate(address wrapper) internal view returns (uint) {
        return
            flexibleStorage().getUIntValue(
                SETTING_CONTRACT_NAME,
                keccak256(abi.encodePacked(SETTING_WRAPPER_MINT_FEE_RATE, wrapper))
            );
    }

    function getWrapperBurnFeeRate(address wrapper) internal view returns (uint) {
        return
            flexibleStorage().getUIntValue(
                SETTING_CONTRACT_NAME,
                keccak256(abi.encodePacked(SETTING_WRAPPER_BURN_FEE_RATE, wrapper))
=======
    function getMinCratio(address collateral) internal view returns (uint) {
        return
            flexibleStorage().getUIntValue(
                SETTING_CONTRACT_NAME,
                keccak256(abi.encodePacked(SETTING_MIN_CRATIO, collateral))
            );
    }

    function getIssueFeeRate(address collateral) internal view returns (uint) {
        return
            flexibleStorage().getUIntValue(
                SETTING_CONTRACT_NAME,
                keccak256(abi.encodePacked(SETTING_ISSUE_FEE_RATE, collateral))
            );
    }

    function getNewCollateralManager(address collateral) internal view returns (address) {
        return
            flexibleStorage().getAddressValue(
                SETTING_CONTRACT_NAME,
                keccak256(abi.encodePacked(SETTING_NEW_COLLATERAL_MANAGER, collateral))
            );
    }

    function getCanOpenLoans(address collateral) internal view returns (bool) {
        return
            flexibleStorage().getBoolValue(
                SETTING_CONTRACT_NAME,
                keccak256(abi.encodePacked(SETTING_CAN_OPEN_LOANS, collateral))
            );
    }

    function getInteractionDelay(address collateral) internal view returns (uint) {
        return
            flexibleStorage().getUIntValue(
                SETTING_CONTRACT_NAME,
                keccak256(abi.encodePacked(SETTING_INTERACTION_DELAY, collateral))
            );
    }

    function getCollapseFeeRate(address collateral) internal view returns (uint) {
        return
            flexibleStorage().getUIntValue(
                SETTING_CONTRACT_NAME,
                keccak256(abi.encodePacked(SETTING_COLLAPSE_FEE_RATE, collateral))
>>>>>>> c53070db
            );
    }
}<|MERGE_RESOLUTION|>--- conflicted
+++ resolved
@@ -30,18 +30,15 @@
     bytes32 internal constant SETTING_ETHER_WRAPPER_MAX_ETH = "etherWrapperMaxETH";
     bytes32 internal constant SETTING_ETHER_WRAPPER_MINT_FEE_RATE = "etherWrapperMintFeeRate";
     bytes32 internal constant SETTING_ETHER_WRAPPER_BURN_FEE_RATE = "etherWrapperBurnFeeRate";
-<<<<<<< HEAD
     bytes32 internal constant SETTING_WRAPPER_MAX_TOKEN_AMOUNT = "wrapperMaxTokens";
     bytes32 internal constant SETTING_WRAPPER_MINT_FEE_RATE = "wrapperMintFeeRate";
     bytes32 internal constant SETTING_WRAPPER_BURN_FEE_RATE = "wrapperBurnFeeRate";
-=======
     bytes32 internal constant SETTING_MIN_CRATIO = "minCratio";
     bytes32 internal constant SETTING_ISSUE_FEE_RATE = "issueFeeRate";
     bytes32 internal constant SETTING_NEW_COLLATERAL_MANAGER = "newCollateralManager";
     bytes32 internal constant SETTING_CAN_OPEN_LOANS = "canOpenLoans";
     bytes32 internal constant SETTING_INTERACTION_DELAY = "interactionDelay";
     bytes32 internal constant SETTING_COLLAPSE_FEE_RATE = "collapseFeeRate";
->>>>>>> c53070db
 
     bytes32 internal constant CONTRACT_FLEXIBLESTORAGE = "FlexibleStorage";
 
@@ -151,7 +148,6 @@
         return flexibleStorage().getUIntValue(SETTING_CONTRACT_NAME, SETTING_ETHER_WRAPPER_BURN_FEE_RATE);
     }
 
-<<<<<<< HEAD
     function getWrapperMaxTokenAmount(address wrapper) internal view returns (uint) {
         return
             flexibleStorage().getUIntValue(
@@ -173,7 +169,9 @@
             flexibleStorage().getUIntValue(
                 SETTING_CONTRACT_NAME,
                 keccak256(abi.encodePacked(SETTING_WRAPPER_BURN_FEE_RATE, wrapper))
-=======
+            );
+    }
+
     function getMinCratio(address collateral) internal view returns (uint) {
         return
             flexibleStorage().getUIntValue(
@@ -219,7 +217,6 @@
             flexibleStorage().getUIntValue(
                 SETTING_CONTRACT_NAME,
                 keccak256(abi.encodePacked(SETTING_COLLAPSE_FEE_RATE, collateral))
->>>>>>> c53070db
             );
     }
 }
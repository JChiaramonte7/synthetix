--- conflicted
+++ resolved
@@ -31,18 +31,13 @@
     bytes32 internal constant SETTING_ETHER_WRAPPER_MAX_ETH = "etherWrapperMaxETH";
     bytes32 internal constant SETTING_ETHER_WRAPPER_MINT_FEE_RATE = "etherWrapperMintFeeRate";
     bytes32 internal constant SETTING_ETHER_WRAPPER_BURN_FEE_RATE = "etherWrapperBurnFeeRate";
-<<<<<<< HEAD
-=======
     bytes32 internal constant SETTING_WRAPPER_MAX_TOKEN_AMOUNT = "wrapperMaxTokens";
     bytes32 internal constant SETTING_WRAPPER_MINT_FEE_RATE = "wrapperMintFeeRate";
     bytes32 internal constant SETTING_WRAPPER_BURN_FEE_RATE = "wrapperBurnFeeRate";
->>>>>>> af2813c6
     bytes32 internal constant SETTING_MIN_CRATIO = "minCratio";
     bytes32 internal constant SETTING_NEW_COLLATERAL_MANAGER = "newCollateralManager";
     bytes32 internal constant SETTING_INTERACTION_DELAY = "interactionDelay";
     bytes32 internal constant SETTING_COLLAPSE_FEE_RATE = "collapseFeeRate";
-<<<<<<< HEAD
-=======
     bytes32 internal constant SETTING_ATOMIC_MAX_VOLUME_PER_BLOCK = "atomicMaxVolumePerBlock";
     bytes32 internal constant SETTING_ATOMIC_TWAP_WINDOW = "atomicTwapWindow";
     bytes32 internal constant SETTING_ATOMIC_EQUIVALENT_FOR_DEX_PRICING = "atomicEquivalentForDexPricing";
@@ -50,7 +45,6 @@
     bytes32 internal constant SETTING_ATOMIC_PRICE_BUFFER = "atomicPriceBuffer";
     bytes32 internal constant SETTING_ATOMIC_VOLATILITY_CONSIDERATION_WINDOW = "atomicVolConsiderationWindow";
     bytes32 internal constant SETTING_ATOMIC_VOLATILITY_UPDATE_THRESHOLD = "atomicVolUpdateThreshold";
->>>>>>> af2813c6
 
     bytes32 internal constant CONTRACT_FLEXIBLESTORAGE = "FlexibleStorage";
 
@@ -162,8 +156,6 @@
         return flexibleStorage().getUIntValue(SETTING_CONTRACT_NAME, SETTING_ETHER_WRAPPER_BURN_FEE_RATE);
     }
 
-<<<<<<< HEAD
-=======
     function getWrapperMaxTokenAmount(address wrapper) internal view returns (uint) {
         return
             flexibleStorage().getUIntValue(
@@ -188,7 +180,6 @@
             );
     }
 
->>>>>>> af2813c6
     function getMinCratio(address collateral) internal view returns (uint) {
         return
             flexibleStorage().getUIntValue(
@@ -220,8 +211,6 @@
                 keccak256(abi.encodePacked(SETTING_COLLAPSE_FEE_RATE, collateral))
             );
     }
-<<<<<<< HEAD
-=======
 
     function getAtomicMaxVolumePerBlock() internal view returns (uint) {
         return flexibleStorage().getUIntValue(SETTING_CONTRACT_NAME, SETTING_ATOMIC_MAX_VOLUME_PER_BLOCK);
@@ -270,5 +259,4 @@
                 keccak256(abi.encodePacked(SETTING_ATOMIC_VOLATILITY_UPDATE_THRESHOLD, currencyKey))
             );
     }
->>>>>>> af2813c6
 }
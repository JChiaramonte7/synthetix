pragma solidity ^0.5.16;

import "./MixinResolver.sol";

// Internal references
import "./interfaces/IFlexibleStorage.sol";

// https://docs.synthetix.io/contracts/source/contracts/mixinsystemsettings
contract MixinSystemSettings is MixinResolver {
    // must match the one defined SystemSettingsLib, defined in both places due to sol v0.5 limitations
    bytes32 internal constant SETTING_CONTRACT_NAME = "SystemSettings";

    bytes32 internal constant SETTING_WAITING_PERIOD_SECS = "waitingPeriodSecs";
    bytes32 internal constant SETTING_PRICE_DEVIATION_THRESHOLD_FACTOR = "priceDeviationThresholdFactor";
    bytes32 internal constant SETTING_ISSUANCE_RATIO = "issuanceRatio";
    bytes32 internal constant SETTING_FEE_PERIOD_DURATION = "feePeriodDuration";
    bytes32 internal constant SETTING_TARGET_THRESHOLD = "targetThreshold";
    bytes32 internal constant SETTING_LIQUIDATION_DELAY = "liquidationDelay";
    bytes32 internal constant SETTING_LIQUIDATION_RATIO = "liquidationRatio";
    bytes32 internal constant SETTING_LIQUIDATION_PENALTY = "liquidationPenalty";
    bytes32 internal constant SETTING_RATE_STALE_PERIOD = "rateStalePeriod";
    /* ========== Exchange Fees Related ========== */
    bytes32 internal constant SETTING_EXCHANGE_FEE_RATE = "exchangeFeeRate";
    bytes32 internal constant SETTING_EXCHANGE_DYNAMIC_FEE_THRESHOLD = "exchangeDynamicFeeThreshold";
    bytes32 internal constant SETTING_EXCHANGE_DYNAMIC_FEE_WEIGHT_DECAY = "exchangeDynamicFeeWeightDecay";
    bytes32 internal constant SETTING_EXCHANGE_DYNAMIC_FEE_ROUNDS = "exchangeDynamicFeeRounds";
    bytes32 internal constant SETTING_EXCHANGE_MAX_DYNAMIC_FEE = "exchangeMaxDynamicFee";
    /* ========== End Exchange Fees Related ========== */
    bytes32 internal constant SETTING_MINIMUM_STAKE_TIME = "minimumStakeTime";
    bytes32 internal constant SETTING_AGGREGATOR_WARNING_FLAGS = "aggregatorWarningFlags";
    bytes32 internal constant SETTING_TRADING_REWARDS_ENABLED = "tradingRewardsEnabled";
    bytes32 internal constant SETTING_DEBT_SNAPSHOT_STALE_TIME = "debtSnapshotStaleTime";
    bytes32 internal constant SETTING_CROSS_DOMAIN_DEPOSIT_GAS_LIMIT = "crossDomainDepositGasLimit";
    bytes32 internal constant SETTING_CROSS_DOMAIN_ESCROW_GAS_LIMIT = "crossDomainEscrowGasLimit";
    bytes32 internal constant SETTING_CROSS_DOMAIN_REWARD_GAS_LIMIT = "crossDomainRewardGasLimit";
    bytes32 internal constant SETTING_CROSS_DOMAIN_WITHDRAWAL_GAS_LIMIT = "crossDomainWithdrawalGasLimit";
    bytes32 internal constant SETTING_CROSS_DOMAIN_FEE_PERIOD_CLOSE_GAS_LIMIT = "crossDomainCloseGasLimit";
    bytes32 internal constant SETTING_CROSS_DOMAIN_RELAY_GAS_LIMIT = "crossDomainRelayGasLimit";
    bytes32 internal constant SETTING_ETHER_WRAPPER_MAX_ETH = "etherWrapperMaxETH";
    bytes32 internal constant SETTING_ETHER_WRAPPER_MINT_FEE_RATE = "etherWrapperMintFeeRate";
    bytes32 internal constant SETTING_ETHER_WRAPPER_BURN_FEE_RATE = "etherWrapperBurnFeeRate";
    bytes32 internal constant SETTING_WRAPPER_MAX_TOKEN_AMOUNT = "wrapperMaxTokens";
    bytes32 internal constant SETTING_WRAPPER_MINT_FEE_RATE = "wrapperMintFeeRate";
    bytes32 internal constant SETTING_WRAPPER_BURN_FEE_RATE = "wrapperBurnFeeRate";
    bytes32 internal constant SETTING_INTERACTION_DELAY = "interactionDelay";
    bytes32 internal constant SETTING_COLLAPSE_FEE_RATE = "collapseFeeRate";
    bytes32 internal constant SETTING_ATOMIC_MAX_VOLUME_PER_BLOCK = "atomicMaxVolumePerBlock";
    bytes32 internal constant SETTING_ATOMIC_TWAP_WINDOW = "atomicTwapWindow";
    bytes32 internal constant SETTING_ATOMIC_EQUIVALENT_FOR_DEX_PRICING = "atomicEquivalentForDexPricing";
    bytes32 internal constant SETTING_ATOMIC_EXCHANGE_FEE_RATE = "atomicExchangeFeeRate";
    bytes32 internal constant SETTING_ATOMIC_PRICE_BUFFER = "atomicPriceBuffer";
    bytes32 internal constant SETTING_ATOMIC_VOLATILITY_CONSIDERATION_WINDOW = "atomicVolConsiderationWindow";
    bytes32 internal constant SETTING_ATOMIC_VOLATILITY_UPDATE_THRESHOLD = "atomicVolUpdateThreshold";
    bytes32 internal constant SETTING_PURE_CHAINLINK_PRICE_FOR_ATOMIC_SWAPS_ENABLED = "pureChainlinkForAtomicsEnabled";
<<<<<<< HEAD
=======
    bytes32 internal constant SETTING_CROSS_SYNTH_TRANSFER_ENABLED = "crossSynthTransferEnabled";
>>>>>>> 496f70dd

    bytes32 internal constant CONTRACT_FLEXIBLESTORAGE = "FlexibleStorage";

    enum CrossDomainMessageGasLimits {Deposit, Escrow, Reward, Withdrawal, CloseFeePeriod, Relay}

    struct DynamicFeeConfig {
        uint threshold;
        uint weightDecay;
        uint rounds;
        uint maxFee;
    }

    constructor(address _resolver) internal MixinResolver(_resolver) {}

    function resolverAddressesRequired() public view returns (bytes32[] memory addresses) {
        addresses = new bytes32[](1);
        addresses[0] = CONTRACT_FLEXIBLESTORAGE;
    }

    function flexibleStorage() internal view returns (IFlexibleStorage) {
        return IFlexibleStorage(requireAndGetAddress(CONTRACT_FLEXIBLESTORAGE));
    }

    function _getGasLimitSetting(CrossDomainMessageGasLimits gasLimitType) internal pure returns (bytes32) {
        if (gasLimitType == CrossDomainMessageGasLimits.Deposit) {
            return SETTING_CROSS_DOMAIN_DEPOSIT_GAS_LIMIT;
        } else if (gasLimitType == CrossDomainMessageGasLimits.Escrow) {
            return SETTING_CROSS_DOMAIN_ESCROW_GAS_LIMIT;
        } else if (gasLimitType == CrossDomainMessageGasLimits.Reward) {
            return SETTING_CROSS_DOMAIN_REWARD_GAS_LIMIT;
        } else if (gasLimitType == CrossDomainMessageGasLimits.Withdrawal) {
            return SETTING_CROSS_DOMAIN_WITHDRAWAL_GAS_LIMIT;
        } else if (gasLimitType == CrossDomainMessageGasLimits.Relay) {
            return SETTING_CROSS_DOMAIN_RELAY_GAS_LIMIT;
        } else if (gasLimitType == CrossDomainMessageGasLimits.CloseFeePeriod) {
            return SETTING_CROSS_DOMAIN_FEE_PERIOD_CLOSE_GAS_LIMIT;
        } else {
            revert("Unknown gas limit type");
        }
    }

    function getCrossDomainMessageGasLimit(CrossDomainMessageGasLimits gasLimitType) internal view returns (uint) {
        return flexibleStorage().getUIntValue(SETTING_CONTRACT_NAME, _getGasLimitSetting(gasLimitType));
    }

    function getTradingRewardsEnabled() internal view returns (bool) {
        return flexibleStorage().getBoolValue(SETTING_CONTRACT_NAME, SETTING_TRADING_REWARDS_ENABLED);
    }

    function getWaitingPeriodSecs() internal view returns (uint) {
        return flexibleStorage().getUIntValue(SETTING_CONTRACT_NAME, SETTING_WAITING_PERIOD_SECS);
    }

    function getPriceDeviationThresholdFactor() internal view returns (uint) {
        return flexibleStorage().getUIntValue(SETTING_CONTRACT_NAME, SETTING_PRICE_DEVIATION_THRESHOLD_FACTOR);
    }

    function getIssuanceRatio() internal view returns (uint) {
        // lookup on flexible storage directly for gas savings (rather than via SystemSettings)
        return flexibleStorage().getUIntValue(SETTING_CONTRACT_NAME, SETTING_ISSUANCE_RATIO);
    }

    function getFeePeriodDuration() internal view returns (uint) {
        // lookup on flexible storage directly for gas savings (rather than via SystemSettings)
        return flexibleStorage().getUIntValue(SETTING_CONTRACT_NAME, SETTING_FEE_PERIOD_DURATION);
    }

    function getTargetThreshold() internal view returns (uint) {
        // lookup on flexible storage directly for gas savings (rather than via SystemSettings)
        return flexibleStorage().getUIntValue(SETTING_CONTRACT_NAME, SETTING_TARGET_THRESHOLD);
    }

    function getLiquidationDelay() internal view returns (uint) {
        return flexibleStorage().getUIntValue(SETTING_CONTRACT_NAME, SETTING_LIQUIDATION_DELAY);
    }

    function getLiquidationRatio() internal view returns (uint) {
        return flexibleStorage().getUIntValue(SETTING_CONTRACT_NAME, SETTING_LIQUIDATION_RATIO);
    }

    function getLiquidationPenalty() internal view returns (uint) {
        return flexibleStorage().getUIntValue(SETTING_CONTRACT_NAME, SETTING_LIQUIDATION_PENALTY);
    }

    function getRateStalePeriod() internal view returns (uint) {
        return flexibleStorage().getUIntValue(SETTING_CONTRACT_NAME, SETTING_RATE_STALE_PERIOD);
    }

    /* ========== Exchange Related Fees ========== */
    function getExchangeFeeRate(bytes32 currencyKey) internal view returns (uint) {
        return
            flexibleStorage().getUIntValue(
                SETTING_CONTRACT_NAME,
                keccak256(abi.encodePacked(SETTING_EXCHANGE_FEE_RATE, currencyKey))
            );
    }

    /// @notice Get exchange dynamic fee related keys
    /// @return threshold, weight decay, rounds, and max fee
    function getExchangeDynamicFeeConfig() internal view returns (DynamicFeeConfig memory) {
        bytes32[] memory keys = new bytes32[](4);
        keys[0] = SETTING_EXCHANGE_DYNAMIC_FEE_THRESHOLD;
        keys[1] = SETTING_EXCHANGE_DYNAMIC_FEE_WEIGHT_DECAY;
        keys[2] = SETTING_EXCHANGE_DYNAMIC_FEE_ROUNDS;
        keys[3] = SETTING_EXCHANGE_MAX_DYNAMIC_FEE;
        uint[] memory values = flexibleStorage().getUIntValues(SETTING_CONTRACT_NAME, keys);
        return DynamicFeeConfig({threshold: values[0], weightDecay: values[1], rounds: values[2], maxFee: values[3]});
    }

    /* ========== End Exchange Related Fees ========== */

    function getMinimumStakeTime() internal view returns (uint) {
        return flexibleStorage().getUIntValue(SETTING_CONTRACT_NAME, SETTING_MINIMUM_STAKE_TIME);
    }

    function getAggregatorWarningFlags() internal view returns (address) {
        return flexibleStorage().getAddressValue(SETTING_CONTRACT_NAME, SETTING_AGGREGATOR_WARNING_FLAGS);
    }

    function getDebtSnapshotStaleTime() internal view returns (uint) {
        return flexibleStorage().getUIntValue(SETTING_CONTRACT_NAME, SETTING_DEBT_SNAPSHOT_STALE_TIME);
    }

    function getEtherWrapperMaxETH() internal view returns (uint) {
        return flexibleStorage().getUIntValue(SETTING_CONTRACT_NAME, SETTING_ETHER_WRAPPER_MAX_ETH);
    }

    function getEtherWrapperMintFeeRate() internal view returns (uint) {
        return flexibleStorage().getUIntValue(SETTING_CONTRACT_NAME, SETTING_ETHER_WRAPPER_MINT_FEE_RATE);
    }

    function getEtherWrapperBurnFeeRate() internal view returns (uint) {
        return flexibleStorage().getUIntValue(SETTING_CONTRACT_NAME, SETTING_ETHER_WRAPPER_BURN_FEE_RATE);
    }

    function getWrapperMaxTokenAmount(address wrapper) internal view returns (uint) {
        return
            flexibleStorage().getUIntValue(
                SETTING_CONTRACT_NAME,
                keccak256(abi.encodePacked(SETTING_WRAPPER_MAX_TOKEN_AMOUNT, wrapper))
            );
    }

    function getWrapperMintFeeRate(address wrapper) internal view returns (int) {
        return
            flexibleStorage().getIntValue(
                SETTING_CONTRACT_NAME,
                keccak256(abi.encodePacked(SETTING_WRAPPER_MINT_FEE_RATE, wrapper))
            );
    }

    function getWrapperBurnFeeRate(address wrapper) internal view returns (int) {
        return
            flexibleStorage().getIntValue(
                SETTING_CONTRACT_NAME,
                keccak256(abi.encodePacked(SETTING_WRAPPER_BURN_FEE_RATE, wrapper))
            );
    }

    function getInteractionDelay(address collateral) internal view returns (uint) {
        return
            flexibleStorage().getUIntValue(
                SETTING_CONTRACT_NAME,
                keccak256(abi.encodePacked(SETTING_INTERACTION_DELAY, collateral))
            );
    }

    function getCollapseFeeRate(address collateral) internal view returns (uint) {
        return
            flexibleStorage().getUIntValue(
                SETTING_CONTRACT_NAME,
                keccak256(abi.encodePacked(SETTING_COLLAPSE_FEE_RATE, collateral))
            );
    }

    function getAtomicMaxVolumePerBlock() internal view returns (uint) {
        return flexibleStorage().getUIntValue(SETTING_CONTRACT_NAME, SETTING_ATOMIC_MAX_VOLUME_PER_BLOCK);
    }

    function getAtomicTwapWindow() internal view returns (uint) {
        return flexibleStorage().getUIntValue(SETTING_CONTRACT_NAME, SETTING_ATOMIC_TWAP_WINDOW);
    }

    function getAtomicEquivalentForDexPricing(bytes32 currencyKey) internal view returns (address) {
        return
            flexibleStorage().getAddressValue(
                SETTING_CONTRACT_NAME,
                keccak256(abi.encodePacked(SETTING_ATOMIC_EQUIVALENT_FOR_DEX_PRICING, currencyKey))
            );
    }

    function getAtomicExchangeFeeRate(bytes32 currencyKey) internal view returns (uint) {
        return
            flexibleStorage().getUIntValue(
                SETTING_CONTRACT_NAME,
                keccak256(abi.encodePacked(SETTING_ATOMIC_EXCHANGE_FEE_RATE, currencyKey))
            );
    }

    function getAtomicPriceBuffer(bytes32 currencyKey) internal view returns (uint) {
        return
            flexibleStorage().getUIntValue(
                SETTING_CONTRACT_NAME,
                keccak256(abi.encodePacked(SETTING_ATOMIC_PRICE_BUFFER, currencyKey))
            );
    }

    function getAtomicVolatilityConsiderationWindow(bytes32 currencyKey) internal view returns (uint) {
        return
            flexibleStorage().getUIntValue(
                SETTING_CONTRACT_NAME,
                keccak256(abi.encodePacked(SETTING_ATOMIC_VOLATILITY_CONSIDERATION_WINDOW, currencyKey))
            );
    }

    function getAtomicVolatilityUpdateThreshold(bytes32 currencyKey) internal view returns (uint) {
        return
            flexibleStorage().getUIntValue(
                SETTING_CONTRACT_NAME,
                keccak256(abi.encodePacked(SETTING_ATOMIC_VOLATILITY_UPDATE_THRESHOLD, currencyKey))
            );
    }

    function getPureChainlinkPriceForAtomicSwapsEnabled(bytes32 currencyKey) internal view returns (bool) {
        return
            flexibleStorage().getBoolValue(
                SETTING_CONTRACT_NAME,
                keccak256(abi.encodePacked(SETTING_PURE_CHAINLINK_PRICE_FOR_ATOMIC_SWAPS_ENABLED, currencyKey))
            );
    }
<<<<<<< HEAD
=======

    function getCrossSynthTransferEnabled(bytes32 currencyKey) internal view returns (uint) {
        return
            flexibleStorage().getUIntValue(
                SETTING_CONTRACT_NAME,
                keccak256(abi.encodePacked(SETTING_CROSS_SYNTH_TRANSFER_ENABLED, currencyKey))
            );
    }
>>>>>>> 496f70dd
}<|MERGE_RESOLUTION|>--- conflicted
+++ resolved
@@ -52,10 +52,7 @@
     bytes32 internal constant SETTING_ATOMIC_VOLATILITY_CONSIDERATION_WINDOW = "atomicVolConsiderationWindow";
     bytes32 internal constant SETTING_ATOMIC_VOLATILITY_UPDATE_THRESHOLD = "atomicVolUpdateThreshold";
     bytes32 internal constant SETTING_PURE_CHAINLINK_PRICE_FOR_ATOMIC_SWAPS_ENABLED = "pureChainlinkForAtomicsEnabled";
-<<<<<<< HEAD
-=======
     bytes32 internal constant SETTING_CROSS_SYNTH_TRANSFER_ENABLED = "crossSynthTransferEnabled";
->>>>>>> 496f70dd
 
     bytes32 internal constant CONTRACT_FLEXIBLESTORAGE = "FlexibleStorage";
 
@@ -286,8 +283,6 @@
                 keccak256(abi.encodePacked(SETTING_PURE_CHAINLINK_PRICE_FOR_ATOMIC_SWAPS_ENABLED, currencyKey))
             );
     }
-<<<<<<< HEAD
-=======
 
     function getCrossSynthTransferEnabled(bytes32 currencyKey) internal view returns (uint) {
         return
@@ -296,5 +291,4 @@
                 keccak256(abi.encodePacked(SETTING_CROSS_SYNTH_TRANSFER_ENABLED, currencyKey))
             );
     }
->>>>>>> 496f70dd
 }
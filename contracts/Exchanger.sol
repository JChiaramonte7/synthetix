pragma solidity ^0.5.16;

// Inheritance
import "./Owned.sol";
import "./MixinResolver.sol";
import "./MixinSystemSettings.sol";
import "./interfaces/IExchanger.sol";

// Libraries
import "./SafeDecimalMath.sol";

// Internal references
import "./interfaces/IERC20.sol";
import "./interfaces/ISystemStatus.sol";
import "./interfaces/IExchangeState.sol";
import "./interfaces/IExchangeRates.sol";
import "./interfaces/ISynthetix.sol";
import "./interfaces/IFeePool.sol";
import "./interfaces/IDelegateApprovals.sol";
import "./interfaces/IIssuer.sol";
<<<<<<< HEAD
import "./interfaces/IFlexibleStorage.sol";
import "./interfaces/ITradingRewards.sol";
=======
>>>>>>> 15ae9b2a


// Used to have strongly-typed access to internal mutative functions in Synthetix
interface ISynthetixInternal {
    function emitExchangeTracking(
        bytes32 trackingCode,
        uint amountReceived,
        bytes32 destinationCurrencyKey
    ) external;

    function emitSynthExchange(
        address account,
        bytes32 fromCurrencyKey,
        uint fromAmount,
        bytes32 toCurrencyKey,
        uint toAmount,
        address toAddress
    ) external;

    function emitExchangeReclaim(
        address account,
        bytes32 currencyKey,
        uint amount
    ) external;

    function emitExchangeRebate(
        address account,
        bytes32 currencyKey,
        uint amount
    ) external;
}


// https://docs.synthetix.io/contracts/Exchanger
contract Exchanger is Owned, MixinResolver, MixinSystemSettings, IExchanger {
    using SafeMath for uint;
    using SafeDecimalMath for uint;

    struct ExchangeEntrySettlement {
        bytes32 src;
        uint amount;
        bytes32 dest;
        uint reclaim;
        uint rebate;
        uint srcRoundIdAtPeriodEnd;
        uint destRoundIdAtPeriodEnd;
        uint timestamp;
    }

    bytes32 private constant sUSD = "sUSD";

    // SIP-65: Decentralized circuit breaker
    uint public constant CIRCUIT_BREAKER_SUSPENSION_REASON = 65;

<<<<<<< HEAD
    // Exchange fee may not exceed 10%.
    uint public constant MAX_EXCHANGE_FEE_RATE = 1e18 / 10;

    bytes32 private constant SYNTH_EXCHANGE_FEE_RATE = "synth_exchange_fee_rate";
    bytes32 private constant TRADING_REWARD_RECORDS_ENABLED = "trading_reward_records_enabled";

    bytes32 private constant CONTRACT_NAME = "Exchanger";

    uint public waitingPeriodSecs;

    // The factor amount expressed in decimal format
    // E.g. 3e18 = factor 3, meaning movement up to 3x and above or down to 1/3x and below
    uint public priceDeviationThresholdFactor;

=======
>>>>>>> 15ae9b2a
    mapping(bytes32 => uint) public lastExchangeRate;

    /* ========== ADDRESS RESOLVER CONFIGURATION ========== */

    bytes32 private constant CONTRACT_SYSTEMSTATUS = "SystemStatus";
    bytes32 private constant CONTRACT_EXCHANGESTATE = "ExchangeState";
    bytes32 private constant CONTRACT_EXRATES = "ExchangeRates";
    bytes32 private constant CONTRACT_SYNTHETIX = "Synthetix";
    bytes32 private constant CONTRACT_FEEPOOL = "FeePool";
    bytes32 private constant CONTRACT_TRADING_REWARDS = "TradingRewards";
    bytes32 private constant CONTRACT_DELEGATEAPPROVALS = "DelegateApprovals";
    bytes32 private constant CONTRACT_ISSUER = "Issuer";

    bytes32[24] private addressesToCache = [
        CONTRACT_SYSTEMSTATUS,
        CONTRACT_EXCHANGESTATE,
        CONTRACT_EXRATES,
        CONTRACT_SYNTHETIX,
        CONTRACT_FEEPOOL,
        CONTRACT_TRADING_REWARDS,
        CONTRACT_DELEGATEAPPROVALS,
        CONTRACT_ISSUER
    ];

    constructor(address _owner, address _resolver)
        public
        Owned(_owner)
        MixinResolver(_resolver, addressesToCache)
        MixinSystemSettings()
    {}

    /* ========== VIEWS ========== */

    function systemStatus() internal view returns (ISystemStatus) {
        return ISystemStatus(requireAndGetAddress(CONTRACT_SYSTEMSTATUS, "Missing SystemStatus address"));
    }

    function exchangeState() internal view returns (IExchangeState) {
        return IExchangeState(requireAndGetAddress(CONTRACT_EXCHANGESTATE, "Missing ExchangeState address"));
    }

    function exchangeRates() internal view returns (IExchangeRates) {
        return IExchangeRates(requireAndGetAddress(CONTRACT_EXRATES, "Missing ExchangeRates address"));
    }

    function synthetix() internal view returns (ISynthetix) {
        return ISynthetix(requireAndGetAddress(CONTRACT_SYNTHETIX, "Missing Synthetix address"));
    }

    function feePool() internal view returns (IFeePool) {
        return IFeePool(requireAndGetAddress(CONTRACT_FEEPOOL, "Missing FeePool address"));
    }

    function tradingRewards() internal view returns (ITradingRewards) {
        return ITradingRewards(requireAndGetAddress(CONTRACT_TRADING_REWARDS, "Missing TradingRewards address"));
    }

    function delegateApprovals() internal view returns (IDelegateApprovals) {
        return IDelegateApprovals(requireAndGetAddress(CONTRACT_DELEGATEAPPROVALS, "Missing DelegateApprovals address"));
    }

    function issuer() internal view returns (IIssuer) {
        return IIssuer(requireAndGetAddress(CONTRACT_ISSUER, "Missing Issuer address"));
    }

    function maxSecsLeftInWaitingPeriod(address account, bytes32 currencyKey) public view returns (uint) {
        return secsLeftInWaitingPeriodForExchange(exchangeState().getMaxTimestamp(account, currencyKey));
    }

    function waitingPeriodSecs() external view returns (uint) {
        return getWaitingPeriodSecs();
    }

    function priceDeviationThresholdFactor() external view returns (uint) {
        return getPriceDeviationThresholdFactor();
    }

    function settlementOwing(address account, bytes32 currencyKey)
        public
        view
        returns (
            uint reclaimAmount,
            uint rebateAmount,
            uint numEntries
        )
    {
        (reclaimAmount, rebateAmount, numEntries, ) = _settlementOwing(account, currencyKey);
    }

    // Internal function to emit events for each individual rebate and reclaim entry
    function _settlementOwing(address account, bytes32 currencyKey)
        internal
        view
        returns (
            uint reclaimAmount,
            uint rebateAmount,
            uint numEntries,
            ExchangeEntrySettlement[] memory
        )
    {
        // Need to sum up all reclaim and rebate amounts for the user and the currency key
        numEntries = exchangeState().getLengthOfEntries(account, currencyKey);

        // For each unsettled exchange
        ExchangeEntrySettlement[] memory settlements = new ExchangeEntrySettlement[](numEntries);
        for (uint i = 0; i < numEntries; i++) {
            uint reclaim;
            uint rebate;
            // fetch the entry from storage
            IExchangeState.ExchangeEntry memory exchangeEntry = _getExchangeEntry(account, currencyKey, i);

            // determine the last round ids for src and dest pairs when period ended or latest if not over
            (uint srcRoundIdAtPeriodEnd, uint destRoundIdAtPeriodEnd) = getRoundIdsAtPeriodEnd(exchangeEntry);

            // given these round ids, determine what effective value they should have received
            uint destinationAmount = exchangeRates().effectiveValueAtRound(
                exchangeEntry.src,
                exchangeEntry.amount,
                exchangeEntry.dest,
                srcRoundIdAtPeriodEnd,
                destRoundIdAtPeriodEnd
            );

            // and deduct the fee from this amount using the exchangeFeeRate from storage
            uint amountShouldHaveReceived = _getAmountReceivedForExchange(destinationAmount, exchangeEntry.exchangeFeeRate);

            // SIP-65 settlements where the amount at end of waiting period is beyond the threshold, then
            // settle with no reclaim or rebate
            if (!_isDeviationAboveThreshold(exchangeEntry.amountReceived, amountShouldHaveReceived)) {
                if (exchangeEntry.amountReceived > amountShouldHaveReceived) {
                    // if they received more than they should have, add to the reclaim tally
                    reclaim = exchangeEntry.amountReceived.sub(amountShouldHaveReceived);
                    reclaimAmount = reclaimAmount.add(reclaim);
                } else if (amountShouldHaveReceived > exchangeEntry.amountReceived) {
                    // if less, add to the rebate tally
                    rebate = amountShouldHaveReceived.sub(exchangeEntry.amountReceived);
                    rebateAmount = rebateAmount.add(rebate);
                }
            }

            settlements[i] = ExchangeEntrySettlement({
                src: exchangeEntry.src,
                amount: exchangeEntry.amount,
                dest: exchangeEntry.dest,
                reclaim: reclaim,
                rebate: rebate,
                srcRoundIdAtPeriodEnd: srcRoundIdAtPeriodEnd,
                destRoundIdAtPeriodEnd: destRoundIdAtPeriodEnd,
                timestamp: exchangeEntry.timestamp
            });
        }

        return (reclaimAmount, rebateAmount, numEntries, settlements);
    }

    function _getExchangeEntry(
        address account,
        bytes32 currencyKey,
        uint index
    ) internal view returns (IExchangeState.ExchangeEntry memory) {
        (
            bytes32 src,
            uint amount,
            bytes32 dest,
            uint amountReceived,
            uint exchangeFeeRate,
            uint timestamp,
            uint roundIdForSrc,
            uint roundIdForDest
        ) = exchangeState().getEntryAt(account, currencyKey, index);

        return
            IExchangeState.ExchangeEntry({
                src: src,
                amount: amount,
                dest: dest,
                amountReceived: amountReceived,
                exchangeFeeRate: exchangeFeeRate,
                timestamp: timestamp,
                roundIdForSrc: roundIdForSrc,
                roundIdForDest: roundIdForDest
            });
    }

    function hasWaitingPeriodOrSettlementOwing(address account, bytes32 currencyKey) external view returns (bool) {
        if (maxSecsLeftInWaitingPeriod(account, currencyKey) != 0) {
            return true;
        }

        (uint reclaimAmount, , , ) = _settlementOwing(account, currencyKey);

        return reclaimAmount > 0;
    }

    /* ========== SETTERS ========== */

    function calculateAmountAfterSettlement(
        address from,
        bytes32 currencyKey,
        uint amount,
        uint refunded
    ) public view returns (uint amountAfterSettlement) {
        amountAfterSettlement = amount;

        // balance of a synth will show an amount after settlement
        uint balanceOfSourceAfterSettlement = IERC20(address(issuer().synths(currencyKey))).balanceOf(from);

        // when there isn't enough supply (either due to reclamation settlement or because the number is too high)
        if (amountAfterSettlement > balanceOfSourceAfterSettlement) {
            // then the amount to exchange is reduced to their remaining supply
            amountAfterSettlement = balanceOfSourceAfterSettlement;
        }

        if (refunded > 0) {
            amountAfterSettlement = amountAfterSettlement.add(refunded);
        }
    }

    function isSynthRateInvalid(bytes32 currencyKey) external view returns (bool) {
        return _isSynthRateInvalid(currencyKey, exchangeRates().rateForCurrency(currencyKey));
    }

    /* ========== MUTATIVE FUNCTIONS ========== */
    function exchange(
        address from,
        bytes32 sourceCurrencyKey,
        uint sourceAmount,
        bytes32 destinationCurrencyKey,
        address destinationAddress
    ) external onlySynthetixorSynth returns (uint amountReceived) {
        uint fee;
        (amountReceived, fee) = _exchange(from, sourceCurrencyKey, sourceAmount, destinationCurrencyKey, destinationAddress);

        _processTradingRewards(fee, destinationAddress);
    }

    function exchangeOnBehalf(
        address exchangeForAddress,
        address from,
        bytes32 sourceCurrencyKey,
        uint sourceAmount,
        bytes32 destinationCurrencyKey
    ) external onlySynthetixorSynth returns (uint amountReceived) {
        require(delegateApprovals().canExchangeFor(exchangeForAddress, from), "Not approved to act on behalf");

        uint fee;
        (amountReceived, fee) = _exchange(
            exchangeForAddress,
            sourceCurrencyKey,
            sourceAmount,
            destinationCurrencyKey,
            exchangeForAddress
        );

        _processTradingRewards(fee, exchangeForAddress);
    }

    function exchangeWithTracking(
        address from,
        bytes32 sourceCurrencyKey,
        uint sourceAmount,
        bytes32 destinationCurrencyKey,
        address destinationAddress,
        address originator,
        bytes32 trackingCode
    ) external onlySynthetixorSynth returns (uint amountReceived) {
        uint fee;
        (amountReceived, fee) = _exchange(from, sourceCurrencyKey, sourceAmount, destinationCurrencyKey, destinationAddress);

        _emitTrackingEvent(trackingCode, amountReceived, destinationCurrencyKey);

        _processTradingRewards(fee, originator);
    }

    function exchangeOnBehalfWithTracking(
        address exchangeForAddress,
        address from,
        bytes32 sourceCurrencyKey,
        uint sourceAmount,
        bytes32 destinationCurrencyKey,
        address originator,
        bytes32 trackingCode
    ) external onlySynthetixorSynth returns (uint amountReceived) {
        require(delegateApprovals().canExchangeFor(exchangeForAddress, from), "Not approved to act on behalf");

        uint fee;
        (amountReceived, fee) = _exchange(
            exchangeForAddress,
            sourceCurrencyKey,
            sourceAmount,
            destinationCurrencyKey,
            exchangeForAddress
        );

        _emitTrackingEvent(trackingCode, amountReceived, destinationCurrencyKey);

        _processTradingRewards(fee, originator);
    }

    function enableTradingRewardRecords(bool enabled) external onlyOwner {
        flexibleStorage().setBoolValue(CONTRACT_NAME, TRADING_REWARD_RECORDS_ENABLED, enabled);

        emit TradingRewardsEnabled(enabled);
    }

    function _emitTrackingEvent(
        bytes32 trackingCode,
        uint amountReceived,
        bytes32 destinationCurrencyKey
    ) internal {
        ISynthetixInternal(address(synthetix())).emitExchangeTracking(trackingCode, amountReceived, destinationCurrencyKey);
    }

    function _processTradingRewards(uint fee, address originator) internal {
        if (fee > 0 && originator != address(0)) {
            bool isTradingRewardsEnabled = flexibleStorage().getBoolValue(CONTRACT_NAME, TRADING_REWARD_RECORDS_ENABLED);

            if (isTradingRewardsEnabled) {
                tradingRewards().recordExchangeFeeForAccount(fee, originator);
            }
        }
    }

    function _exchange(
        address from,
        bytes32 sourceCurrencyKey,
        uint sourceAmount,
        bytes32 destinationCurrencyKey,
        address destinationAddress
    ) internal returns (uint amountReceived, uint fee) {
        _ensureCanExchange(sourceCurrencyKey, sourceAmount, destinationCurrencyKey);

        (, uint refunded, uint numEntriesSettled) = _internalSettle(from, sourceCurrencyKey);

        uint sourceAmountAfterSettlement = sourceAmount;

        // when settlement was required
        if (numEntriesSettled > 0) {
            // ensure the sourceAmount takes this into account
            sourceAmountAfterSettlement = calculateAmountAfterSettlement(from, sourceCurrencyKey, sourceAmount, refunded);

            // If, after settlement the user has no balance left (highly unlikely), then return to prevent
            // emitting events of 0 and don't revert so as to ensure the settlement queue is emptied
            if (sourceAmountAfterSettlement == 0) {
                return (0, 0);
            }
        }

        uint exchangeFeeRate;
        uint sourceRate;
        uint destinationRate;

        // Note: `fee` is denominated in the destinationCurrencyKey.
        (amountReceived, fee, exchangeFeeRate, sourceRate, destinationRate) = _getAmountsForExchangeMinusFees(
            sourceAmountAfterSettlement,
            sourceCurrencyKey,
            destinationCurrencyKey
        );

        // SIP-65: Decentralized Circuit Breaker
        if (_isSynthRateInvalid(sourceCurrencyKey, sourceRate)) {
            systemStatus().suspendSynth(sourceCurrencyKey, CIRCUIT_BREAKER_SUSPENSION_REASON);
            return (0, 0);
        } else {
            lastExchangeRate[sourceCurrencyKey] = sourceRate;
        }

        if (_isSynthRateInvalid(destinationCurrencyKey, destinationRate)) {
            systemStatus().suspendSynth(destinationCurrencyKey, CIRCUIT_BREAKER_SUSPENSION_REASON);
            return (0, 0);
        } else {
            lastExchangeRate[destinationCurrencyKey] = destinationRate;
        }

        // Note: We don't need to check their balance as the burn() below will do a safe subtraction which requires
        // the subtraction to not overflow, which would happen if their balance is not sufficient.

        // Burn the source amount
        issuer().synths(sourceCurrencyKey).burn(from, sourceAmountAfterSettlement);

        // Issue their new synths
        issuer().synths(destinationCurrencyKey).issue(destinationAddress, amountReceived);

        // Remit the fee if required
        if (fee > 0) {
            // Normalize fee to sUSD
            // Note: `fee` is being reused to avoid stack too deep errors.
            fee = exchangeRates().effectiveValue(destinationCurrencyKey, fee, sUSD);

            // Remit the fee in sUSDs
            issuer().synths(sUSD).issue(feePool().FEE_ADDRESS(), fee);

            // Tell the fee pool about this
            feePool().recordFeePaid(fee);
        }

        // Note: As of this point, `fee` is denominated in sUSD.

        // Nothing changes as far as issuance data goes because the total value in the system hasn't changed.

        // Let the DApps know there was a Synth exchange
        ISynthetixInternal(address(synthetix())).emitSynthExchange(
            from,
            sourceCurrencyKey,
            sourceAmountAfterSettlement,
            destinationCurrencyKey,
            amountReceived,
            destinationAddress
        );

        // persist the exchange information for the dest key
        appendExchange(
            destinationAddress,
            sourceCurrencyKey,
            sourceAmountAfterSettlement,
            destinationCurrencyKey,
            amountReceived,
            exchangeFeeRate
        );
    }

    // Note: this function can intentionally be called by anyone on behalf of anyone else (the caller just pays the gas)
    function settle(address from, bytes32 currencyKey)
        external
        returns (
            uint reclaimed,
            uint refunded,
            uint numEntriesSettled
        )
    {
        systemStatus().requireSynthActive(currencyKey);
        return _internalSettle(from, currencyKey);
    }

    function suspendSynthWithInvalidRate(bytes32 currencyKey) external {
        systemStatus().requireSystemActive();
        require(issuer().synths(currencyKey) != ISynth(0), "No such synth");
        require(_isSynthRateInvalid(currencyKey, exchangeRates().rateForCurrency(currencyKey)), "Synth price is valid");
        systemStatus().suspendSynth(currencyKey, CIRCUIT_BREAKER_SUSPENSION_REASON);
    }

    /* ========== INTERNAL FUNCTIONS ========== */
    function _ensureCanExchange(
        bytes32 sourceCurrencyKey,
        uint sourceAmount,
        bytes32 destinationCurrencyKey
    ) internal view {
        require(sourceCurrencyKey != destinationCurrencyKey, "Can't be same synth");
        require(sourceAmount > 0, "Zero amount");

        bytes32[] memory synthKeys = new bytes32[](2);
        synthKeys[0] = sourceCurrencyKey;
        synthKeys[1] = destinationCurrencyKey;
        require(!exchangeRates().anyRateIsInvalid(synthKeys), "Src/dest rate invalid or not found");
    }

    function _isSynthRateInvalid(bytes32 currencyKey, uint currentRate) internal view returns (bool) {
        if (currentRate == 0) {
            return true;
        }

        uint lastRateFromExchange = lastExchangeRate[currencyKey];

        if (lastRateFromExchange > 0) {
            return _isDeviationAboveThreshold(lastRateFromExchange, currentRate);
        }

        // if no last exchange for this synth, then we need to look up last 3 rates (+1 for current rate)
        (uint[] memory rates, ) = exchangeRates().ratesAndUpdatedTimeForCurrencyLastNRounds(currencyKey, 4);

        // start at index 1 to ignore current rate
        for (uint i = 1; i < rates.length; i++) {
            // ignore any empty rates in the past (otherwise we will never be able to get validity)
            if (rates[i] > 0 && _isDeviationAboveThreshold(rates[i], currentRate)) {
                return true;
            }
        }

        return false;
    }

    function _isDeviationAboveThreshold(uint base, uint comparison) internal view returns (bool) {
        if (base == 0 || comparison == 0) {
            return true;
        }

        uint factor;
        if (comparison > base) {
            factor = comparison.divideDecimal(base);
        } else {
            factor = base.divideDecimal(comparison);
        }

        return factor >= getPriceDeviationThresholdFactor();
    }

    function _internalSettle(address from, bytes32 currencyKey)
        internal
        returns (
            uint reclaimed,
            uint refunded,
            uint numEntriesSettled
        )
    {
        require(maxSecsLeftInWaitingPeriod(from, currencyKey) == 0, "Cannot settle during waiting period");

        (
            uint reclaimAmount,
            uint rebateAmount,
            uint entries,
            ExchangeEntrySettlement[] memory settlements
        ) = _settlementOwing(from, currencyKey);

        if (reclaimAmount > rebateAmount) {
            reclaimed = reclaimAmount.sub(rebateAmount);
            reclaim(from, currencyKey, reclaimed);
        } else if (rebateAmount > reclaimAmount) {
            refunded = rebateAmount.sub(reclaimAmount);
            refund(from, currencyKey, refunded);
        }

        // emit settlement event for each settled exchange entry
        for (uint i = 0; i < settlements.length; i++) {
            emit ExchangeEntrySettled(
                from,
                settlements[i].src,
                settlements[i].amount,
                settlements[i].dest,
                settlements[i].reclaim,
                settlements[i].rebate,
                settlements[i].srcRoundIdAtPeriodEnd,
                settlements[i].destRoundIdAtPeriodEnd,
                settlements[i].timestamp
            );
        }

        numEntriesSettled = entries;

        // Now remove all entries, even if no reclaim and no rebate
        exchangeState().removeEntries(from, currencyKey);
    }

    function reclaim(
        address from,
        bytes32 currencyKey,
        uint amount
    ) internal {
        // burn amount from user
        issuer().synths(currencyKey).burn(from, amount);
        ISynthetixInternal(address(synthetix())).emitExchangeReclaim(from, currencyKey, amount);
    }

    function refund(
        address from,
        bytes32 currencyKey,
        uint amount
    ) internal {
        // issue amount to user
        issuer().synths(currencyKey).issue(from, amount);
        ISynthetixInternal(address(synthetix())).emitExchangeRebate(from, currencyKey, amount);
    }

    function secsLeftInWaitingPeriodForExchange(uint timestamp) internal view returns (uint) {
        uint _waitingPeriodSecs = getWaitingPeriodSecs();
        if (timestamp == 0 || now >= timestamp.add(_waitingPeriodSecs)) {
            return 0;
        }

        return timestamp.add(_waitingPeriodSecs).sub(now);
    }

    function feeRateForExchange(bytes32 sourceCurrencyKey, bytes32 destinationCurrencyKey)
        external
        view
        returns (uint exchangeFeeRate)
    {
        exchangeFeeRate = _feeRateForExchange(sourceCurrencyKey, destinationCurrencyKey);
    }

    function _feeRateForExchange(
        bytes32, // API for source in case pricing model evolves to include source rate /* sourceCurrencyKey */
        bytes32 destinationCurrencyKey
    ) internal view returns (uint exchangeFeeRate) {
        return getExchangeFeeRate(destinationCurrencyKey);
    }

    function getAmountsForExchange(
        uint sourceAmount,
        bytes32 sourceCurrencyKey,
        bytes32 destinationCurrencyKey
    )
        external
        view
        returns (
            uint amountReceived,
            uint fee,
            uint exchangeFeeRate
        )
    {
        (amountReceived, fee, exchangeFeeRate, , ) = _getAmountsForExchangeMinusFees(
            sourceAmount,
            sourceCurrencyKey,
            destinationCurrencyKey
        );
    }

    function _getAmountsForExchangeMinusFees(
        uint sourceAmount,
        bytes32 sourceCurrencyKey,
        bytes32 destinationCurrencyKey
    )
        internal
        view
        returns (
            uint amountReceived,
            uint fee,
            uint exchangeFeeRate,
            uint sourceRate,
            uint destinationRate
        )
    {
        uint destinationAmount;
        (destinationAmount, sourceRate, destinationRate) = exchangeRates().effectiveValueAndRates(
            sourceCurrencyKey,
            sourceAmount,
            destinationCurrencyKey
        );
        exchangeFeeRate = _feeRateForExchange(sourceCurrencyKey, destinationCurrencyKey);
        amountReceived = _getAmountReceivedForExchange(destinationAmount, exchangeFeeRate);
        fee = destinationAmount.sub(amountReceived);
    }

    function _getAmountReceivedForExchange(uint destinationAmount, uint exchangeFeeRate)
        internal
        pure
        returns (uint amountReceived)
    {
        amountReceived = destinationAmount.multiplyDecimal(SafeDecimalMath.unit().sub(exchangeFeeRate));
    }

    function appendExchange(
        address account,
        bytes32 src,
        uint amount,
        bytes32 dest,
        uint amountReceived,
        uint exchangeFeeRate
    ) internal {
        IExchangeRates exRates = exchangeRates();
        uint roundIdForSrc = exRates.getCurrentRoundId(src);
        uint roundIdForDest = exRates.getCurrentRoundId(dest);
        exchangeState().appendExchangeEntry(
            account,
            src,
            amount,
            dest,
            amountReceived,
            exchangeFeeRate,
            now,
            roundIdForSrc,
            roundIdForDest
        );

        emit ExchangeEntryAppended(
            account,
            src,
            amount,
            dest,
            amountReceived,
            exchangeFeeRate,
            roundIdForSrc,
            roundIdForDest
        );
    }

    function getRoundIdsAtPeriodEnd(IExchangeState.ExchangeEntry memory exchangeEntry)
        internal
        view
        returns (uint srcRoundIdAtPeriodEnd, uint destRoundIdAtPeriodEnd)
    {
        IExchangeRates exRates = exchangeRates();
        uint _waitingPeriodSecs = getWaitingPeriodSecs();

        srcRoundIdAtPeriodEnd = exRates.getLastRoundIdBeforeElapsedSecs(
            exchangeEntry.src,
            exchangeEntry.roundIdForSrc,
            exchangeEntry.timestamp,
            _waitingPeriodSecs
        );
        destRoundIdAtPeriodEnd = exRates.getLastRoundIdBeforeElapsedSecs(
            exchangeEntry.dest,
            exchangeEntry.roundIdForDest,
            exchangeEntry.timestamp,
            _waitingPeriodSecs
        );
    }

    // ========== MODIFIERS ==========

    modifier onlySynthetixorSynth() {
        ISynthetix _synthetix = synthetix();
        require(
            msg.sender == address(_synthetix) || _synthetix.synthsByAddress(msg.sender) != bytes32(0),
            "Exchanger: Only synthetix or a synth contract can perform this action"
        );
        _;
    }

    // ========== EVENTS ==========
<<<<<<< HEAD
    event PriceDeviationThresholdUpdated(uint threshold);
    event WaitingPeriodSecsUpdated(uint waitingPeriodSecs);
    event ExchangeFeeUpdated(bytes32 synthKey, uint newExchangeFeeRate);
    event TradingRewardsEnabled(bool enabled);
=======
>>>>>>> 15ae9b2a

    event ExchangeEntryAppended(
        address indexed account,
        bytes32 src,
        uint256 amount,
        bytes32 dest,
        uint256 amountReceived,
        uint256 exchangeFeeRate,
        uint256 roundIdForSrc,
        uint256 roundIdForDest
    );

    event ExchangeEntrySettled(
        address indexed from,
        bytes32 src,
        uint256 amount,
        bytes32 dest,
        uint256 reclaim,
        uint256 rebate,
        uint256 srcRoundIdAtPeriodEnd,
        uint256 destRoundIdAtPeriodEnd,
        uint256 exchangeTimestamp
    );
}<|MERGE_RESOLUTION|>--- conflicted
+++ resolved
@@ -18,11 +18,7 @@
 import "./interfaces/IFeePool.sol";
 import "./interfaces/IDelegateApprovals.sol";
 import "./interfaces/IIssuer.sol";
-<<<<<<< HEAD
-import "./interfaces/IFlexibleStorage.sol";
 import "./interfaces/ITradingRewards.sol";
-=======
->>>>>>> 15ae9b2a
 
 
 // Used to have strongly-typed access to internal mutative functions in Synthetix
@@ -77,23 +73,6 @@
     // SIP-65: Decentralized circuit breaker
     uint public constant CIRCUIT_BREAKER_SUSPENSION_REASON = 65;
 
-<<<<<<< HEAD
-    // Exchange fee may not exceed 10%.
-    uint public constant MAX_EXCHANGE_FEE_RATE = 1e18 / 10;
-
-    bytes32 private constant SYNTH_EXCHANGE_FEE_RATE = "synth_exchange_fee_rate";
-    bytes32 private constant TRADING_REWARD_RECORDS_ENABLED = "trading_reward_records_enabled";
-
-    bytes32 private constant CONTRACT_NAME = "Exchanger";
-
-    uint public waitingPeriodSecs;
-
-    // The factor amount expressed in decimal format
-    // E.g. 3e18 = factor 3, meaning movement up to 3x and above or down to 1/3x and below
-    uint public priceDeviationThresholdFactor;
-
-=======
->>>>>>> 15ae9b2a
     mapping(bytes32 => uint) public lastExchangeRate;
 
     /* ========== ADDRESS RESOLVER CONFIGURATION ========== */
@@ -803,13 +782,7 @@
     }
 
     // ========== EVENTS ==========
-<<<<<<< HEAD
-    event PriceDeviationThresholdUpdated(uint threshold);
-    event WaitingPeriodSecsUpdated(uint waitingPeriodSecs);
-    event ExchangeFeeUpdated(bytes32 synthKey, uint newExchangeFeeRate);
     event TradingRewardsEnabled(bool enabled);
-=======
->>>>>>> 15ae9b2a
 
     event ExchangeEntryAppended(
         address indexed account,

/*
-----------------------------------------------------------------
FILE INFORMATION
-----------------------------------------------------------------
file:       Havven.sol
version:    0.3
author:     Anton Jurisevic
            Dominic Romanowski

date:       2018-02-05

checked:    Mike Spain
approved:   Samuel Brooks

-----------------------------------------------------------------
MODULE DESCRIPTION
-----------------------------------------------------------------

Havven token contract. Havvens are transferrable ERC20 tokens,
and also give their holders the following privileges.
An owner of havvens is entitled to a share in the fees levied on
nomin transactions, and additionally may participate in nomin
confiscation votes.

After a fee period terminates, the duration and fees collected for that
period are computed, and the next period begins.
Thus an account may only withdraw the fees owed to them for the previous
period, and may only do so once per period.
Any unclaimed fees roll over into the common pot for the next period.

The fee entitlement of a havven holder is proportional to their average
havven balance over the last fee period. This is computed by measuring the
area under the graph of a user's balance over time, and then when fees are
distributed, dividing through by the duration of the fee period.

We need only update fee entitlement on transfer when the havven balances of the sender
and recipient are modified. This is for efficiency, and adds an implicit friction to
trading in the havven market. A havven holder pays for his own recomputation whenever
he wants to change his position, which saves the foundation having to maintain a pot
dedicated to resourcing this.

A hypothetical user's balance history over one fee period, pictorially:

      s ____
       |    |
       |    |___ p
       |____|___|___ __ _  _
       f    t   n

Here, the balance was s between times f and t, at which time a transfer
occurred, updating the balance to p, until n, when the present transfer occurs.
When a new transfer occurs at time n, the balance being p,
we must:

  - Add the area p * (n - t) to the total area recorded so far
  - Update the last transfer time to p

So if this graph represents the entire current fee period,
the average havvens held so far is ((t-f)*s + (n-t)*p) / (n-f).
The complementary computations must be performed for both sender and
recipient.

Note that a transfer keeps global supply of havvens invariant.
The sum of all balances is constant, and unmodified by any transfer.
So the sum of all balances multiplied by the duration of a fee period is also
constant, and this is equivalent to the sum of the area of every user's
time/balance graph. Dividing through by that duration yields back the total
havven supply. So, at the end of a fee period, we really do yield a user's
average share in the havven supply over that period.

A slight wrinkle is introduced if we consider the time r when the fee period
rolls over. Then the previous fee period k-1 is before r, and the current fee
period k is afterwards. If the last transfer took place before r,
but the latest transfer occurred afterwards:

k-1       |        k
      s __|_
       |  | |
       |  | |____ p
       |__|_|____|___ __ _  _
          |
       f  | t    n
          r

In this situation the area (r-f)*s contributes to fee period k-1, while
the area (t-r)*s contributes to fee period k. We will implicitly consider a
zero-value transfer to have occurred at time r. Their fee entitlement for the
previous period will be finalised at the time of their first transfer during the
current fee period, or when they query or withdraw their fee entitlement.

In the implementation, the duration of different fee periods may be slightly irregular,
as the check that they have rolled over occurs only when state-changing havven
operations are performed.

Additionally, we keep track also of the penultimate and not just the last
average balance, in order to support the voting functionality detailed in Court.sol.

-----------------------------------------------------------------

*/

pragma solidity ^0.4.20;


import "contracts/ERC20Token.sol";
import "contracts/EtherNomin.sol";
import "contracts/HavvenEscrow.sol";
import "contracts/ERC20State.sol";


contract Havven is ERC20Token {

    /* ========== STATE VARIABLES ========== */

    // Sums of balances*duration in the current fee period.
    // range: decimals; units: havven-seconds
    mapping(address => uint) public currentBalanceSum;

    // Average account balances in the last completed fee period. This is proportional
    // to that account's last period fee entitlement.
    // (i.e. currentBalanceSum for the previous period divided through by duration)
    // range: decimals; units: havvens
    mapping(address => uint) public lastAverageBalance;

    // The average account balances in the period before the last completed fee period.
    // This is used as a person's weight in a confiscation vote, so it implies that
    // the vote duration must be no longer than the fee period in order to guarantee that 
    // no portion of a fee period used for determining vote weights falls within the
    // duration of a vote it contributes to.
    mapping(address => uint) public penultimateAverageBalance;

    // The time an account last made a transfer.
    // range: naturals
    mapping(address => uint) public lastTransferTimestamp;

    // The time the current fee period began.
    uint public feePeriodStartTime = 3;
    // The actual start of the last fee period (seconds).
    // This, and the penultimate fee period can be initially set to any value
    //   0 < val < now, as everyone's individual lastTransferTime will be 0
    //   and as such, their lastAvgBal/penultimateAvgBal will be set to that value
    //   apart from the contract, which will have totalSupply
    uint public lastFeePeriodStartTime = 2;
    // The actual start of the penultimate fee period (seconds).
    uint public penultimateFeePeriodStartTime = 1;

    // Fee periods will roll over in no shorter a time than this.
    uint public targetFeePeriodDurationSeconds = 4 weeks;
    // And may not be set to be shorter than a day.
    uint constant MIN_FEE_PERIOD_DURATION_SECONDS = 1 days;
    // And may not be set to be longer than six months.
    uint constant MAX_FEE_PERIOD_DURATION_SECONDS = 26 weeks;

    // The quantity of nomins that were in the fee pot at the time
    // of the last fee rollover (feePeriodStartTime).
    uint public lastFeesCollected;

    mapping(address => bool) public hasWithdrawnLastPeriodFees;

    EtherNomin public nomin;
    HavvenEscrow public escrow;


    /* ========== CONSTRUCTOR ========== */

    function Havven(address _owner)
        ERC20Token(_owner, "Havven", "HAV", 1e8 * UNIT, address(this), ERC20State(0))
        // Owned is initialised in ERC20Token
        public
    {
        lastTransferTimestamp[this] = now;
        feePeriodStartTime = now;
        lastFeePeriodStartTime = now - targetFeePeriodDurationSeconds;
        penultimateFeePeriodStartTime = now - 2*targetFeePeriodDurationSeconds;
    }


    /* ========== SETTERS ========== */

    function setNomin(EtherNomin _nomin) 
        public
        onlyOwner
    {
        nomin = _nomin;
    }

    function setEscrow(HavvenEscrow _escrow)
        public
        onlyOwner
    {
        escrow = _escrow;
    }

    function unsetEscrow()
        public
        onlyOwner
    {
        delete escrow;
    }

    function setTargetFeePeriodDuration(uint duration)
        public
        postCheckFeePeriodRollover
        onlyOwner
    {
        require(MIN_FEE_PERIOD_DURATION_SECONDS <= duration &&
                duration <= MAX_FEE_PERIOD_DURATION_SECONDS);
        targetFeePeriodDurationSeconds = duration;
        FeePeriodDurationUpdated(duration);
    }

    /* ========== MUTATIVE FUNCTIONS ========== */

    /* Allow the owner of this contract to endow any address with havvens
     * from the initial supply. Since the entire initial supply resides
     * in the havven contract, this disallows the foundation from withdrawing
     * fees on undistributed balances. This function can also be used
     * to retrieve any havvens sent to the Havven contract itself. */
    function endow(address account, uint value)
        public
        onlyOwner
        returns (bool)
    {
        // Use "this" in order that the havven account is the sender.
        // That this is an explicit transfer also initialises fee entitlement information.
        return this.transfer(account, value);
    }

    /* Override ERC20 transfer function in order to perform
     * fee entitlement recomputation whenever balances are updated. */
    function transfer(address _to, uint _value)
        public
        preCheckFeePeriodRollover
        returns (bool)
    {
        uint senderPreBalance = balanceOf(msg.sender);
        uint recipientPreBalance = balanceOf(_to);

        // Perform the transfer: if there is a problem,
        // an exception will be thrown in super.transfer().
        super.transfer(_to, _value);

        // Zero-value transfers still update fee entitlement information,
        // and may roll over the fee period.
        adjustFeeEntitlement(msg.sender, senderPreBalance);
        adjustFeeEntitlement(_to, recipientPreBalance);

        return true;
    }

    /* Override ERC20 transferFrom function in order to perform
     * fee entitlement recomputation whenever balances are updated. */
    function transferFrom(address _from, address _to, uint _value)
        public
        preCheckFeePeriodRollover
        returns (bool)
    {
        uint senderPreBalance = balanceOf(_from);
        uint recipientPreBalance = balanceOf(_to);

        // Perform the transfer: if there is a problem,
        // an exception will be thrown in super.transferFrom().
        super.transferFrom(_from, _to, _value);

        // Zero-value transfers still update fee entitlement information,
        // and may roll over the fee period.
        adjustFeeEntitlement(_from, senderPreBalance);
        adjustFeeEntitlement(_to, recipientPreBalance);

        return true;
    }

    /* Compute the last period's fee entitlement for the message sender
     * and then deposit it into their nomin account. */
    function withdrawFeeEntitlement()
        public
        preCheckFeePeriodRollover
    {
        // Do not deposit fees into frozen accounts.
        require(!nomin.isFrozen(msg.sender));

        // check the period has rolled over first
        rolloverFee(msg.sender, lastTransferTimestamp[msg.sender], balanceOf(msg.sender));

        // Only allow accounts to withdraw fees once per period.
        require(!hasWithdrawnLastPeriodFees[msg.sender]);

        uint feesOwed = safeDecDiv(safeDecMul(lastAverageBalance[msg.sender],
                                              lastFeesCollected),
                                   totalSupply());

        hasWithdrawnLastPeriodFees[msg.sender] = true;
        if (feesOwed != 0) {
            nomin.withdrawFee(msg.sender, feesOwed);
            FeesWithdrawn(msg.sender, msg.sender, feesOwed);
        }
    }

    /* Update the fee entitlement since the last transfer or entitlement
     * adjustment. Since this updates the last transfer timestamp, if invoked
     * consecutively, this function will do nothing after the first call. */
    function adjustFeeEntitlement(address account, uint preBalance)
        internal
    {
        // The time since the last transfer clamps at the last fee rollover time if the last transfer
        // was earlier than that.
        rolloverFee(account, lastTransferTimestamp[account], preBalance);

        currentBalanceSum[account] = safeAdd(
            currentBalanceSum[account],
            safeMul(preBalance, now - lastTransferTimestamp[account])
        );

        // Update the last time this user's balance changed.
        lastTransferTimestamp[account] = now;
    }

    /* Update the given account's previous period fee entitlement value.
     * Do nothing if the last transfer occurred since the fee period rolled over.
     * If the entitlement was updated, also update the last transfer time to be
     * at the timestamp of the rollover, so if this should do nothing if called more
     * than once during a given period.
     *
     * Consider the case where the entitlement is updated. If the last transfer
     * occurred at time t in the last period, then the starred region is added to the
     * entitlement, the last transfer timestamp is moved to r, and the fee period is
     * rolled over from k-1 to k so that the new fee period start time is at time r.
     * 
     *   k-1       |        k
     *         s __|
     *  _  _ ___|**|
     *          |**|
     *  _  _ ___|**|___ __ _  _
     *             |
     *          t  |
     *             r
     * 
     * Similar computations are performed according to the fee period in which the
     * last transfer occurred.
     */
    function rolloverFee(address account, uint lastTransferTime, uint preBalance)
        internal
    {
        if (lastTransferTime < feePeriodStartTime) {
            if (lastTransferTime < lastFeePeriodStartTime) {
                // The last transfer predated the previous two fee periods.
                if (lastTransferTime < penultimateFeePeriodStartTime) {
                    // The balance did nothing in the penultimate fee period, so the average balance
                    // in this period is their pre-transfer balance.
                    penultimateAverageBalance[account] = preBalance;
                // The last transfer occurred within the one-before-the-last fee period.
                } else {
                    // No overflow risk here: the failed guard implies (penultimateFeePeriodStartTime <= lastTransferTime).
                    penultimateAverageBalance[account] = safeDiv(
                        safeAdd(currentBalanceSum[account], safeMul(preBalance, (lastFeePeriodStartTime - lastTransferTime))),
                        (lastFeePeriodStartTime - penultimateFeePeriodStartTime)
                    );
                }

                // The balance did nothing in the last fee period, so the average balance
                // in this period is their pre-transfer balance.
                lastAverageBalance[account] = preBalance;

            // The last transfer occurred within the last fee period.
            } else {
                // The previously-last average balance becomes the penultimate balance.
                penultimateAverageBalance[account] = lastAverageBalance[account];

                // No overflow risk here: the failed guard implies (lastFeePeriodStartTime <= lastTransferTime).
                lastAverageBalance[account] = safeDiv(
                    safeAdd(currentBalanceSum[account], safeMul(preBalance, (feePeriodStartTime - lastTransferTime))),
                    (feePeriodStartTime - lastFeePeriodStartTime)
                );
            }

            // Roll over to the next fee period.
            currentBalanceSum[account] = 0;
            hasWithdrawnLastPeriodFees[account] = false;
            lastTransferTimestamp[account] = feePeriodStartTime;
        }
    }

    /* Recompute and return the given account's average balance information.
     * This also rolls over the fee period if necessary, and brings
     * the account's current balance sum up to date. */
    function _recomputeAccountLastAverageBalance(address account)
        internal
        preCheckFeePeriodRollover
        returns (uint)
    {
<<<<<<< HEAD
        adjustFeeEntitlement(account, balanceOf[account]);
        return lastAverageBalance[account];
    }

    /* Recompute and return the sender's average balance information. */
    function recomputeLastAverageBalance()
        external
        returns (uint)
    {
        return _recomputeAccountLastAverageBalance(msg.sender);
    }

    /* Recompute and return the given account's average balance information. */
    function recomputeAccountLastAverageBalance(address account)
        external
        returns (uint)
    {
        return _recomputeAccountLastAverageBalance(account);
=======
        adjustFeeEntitlement(msg.sender, state.balanceOf(msg.sender));
        return lastAverageBalance[msg.sender];
>>>>>>> 6e281055
    }

    function rolloverFeePeriod()
        public
    {
        checkFeePeriodRollover();
    }


    /* ========== MODIFIERS ========== */

    /* If the fee period has rolled over, then
     * save the start times of the last fee period,
     * as well as the penultimate fee period.
     */
    function checkFeePeriodRollover()
        internal
    {
        // If the fee period has rolled over...
        if (feePeriodStartTime + targetFeePeriodDurationSeconds <= now) {
            // Reclaim any fees from the escrow contract, if it exists.
            if (escrow != HavvenEscrow(0)) {
                escrow.remitFees();
            }
            lastFeesCollected = nomin.feePool();

            // Shift the three period start times back one place
            penultimateFeePeriodStartTime = lastFeePeriodStartTime;
            lastFeePeriodStartTime = feePeriodStartTime;
            feePeriodStartTime = now;
            
            FeePeriodRollover(now);
        }
    }

    modifier postCheckFeePeriodRollover
    {
        _;
        checkFeePeriodRollover();
    }

    modifier preCheckFeePeriodRollover
    {
        checkFeePeriodRollover();
        _;
    }


    /* ========== EVENTS ========== */

    event FeePeriodRollover(uint timestamp);

    event FeePeriodDurationUpdated(uint duration);

    event FeesWithdrawn(address account, address indexed accountIndex, uint fees);

}<|MERGE_RESOLUTION|>--- conflicted
+++ resolved
@@ -163,8 +163,8 @@
 
     /* ========== CONSTRUCTOR ========== */
 
-    function Havven(address _owner)
-        ERC20Token(_owner, "Havven", "HAV", 1e8 * UNIT, address(this), ERC20State(0))
+    function Havven(ERC20State initialState, address _owner)
+        ERC20Token("Havven", "HAV", 1e8 * UNIT, address(this), initialState, _owner)
         // Owned is initialised in ERC20Token
         public
     {
@@ -233,8 +233,8 @@
         preCheckFeePeriodRollover
         returns (bool)
     {
-        uint senderPreBalance = balanceOf(msg.sender);
-        uint recipientPreBalance = balanceOf(_to);
+        uint senderPreBalance = state.balanceOf(msg.sender);
+        uint recipientPreBalance = state.balanceOf(_to);
 
         // Perform the transfer: if there is a problem,
         // an exception will be thrown in super.transfer().
@@ -255,8 +255,8 @@
         preCheckFeePeriodRollover
         returns (bool)
     {
-        uint senderPreBalance = balanceOf(_from);
-        uint recipientPreBalance = balanceOf(_to);
+        uint senderPreBalance = state.balanceOf(_from);
+        uint recipientPreBalance = state.balanceOf(_to);
 
         // Perform the transfer: if there is a problem,
         // an exception will be thrown in super.transferFrom().
@@ -280,14 +280,14 @@
         require(!nomin.isFrozen(msg.sender));
 
         // check the period has rolled over first
-        rolloverFee(msg.sender, lastTransferTimestamp[msg.sender], balanceOf(msg.sender));
+        rolloverFee(msg.sender, lastTransferTimestamp[msg.sender], state.balanceOf(msg.sender));
 
         // Only allow accounts to withdraw fees once per period.
         require(!hasWithdrawnLastPeriodFees[msg.sender]);
 
         uint feesOwed = safeDecDiv(safeDecMul(lastAverageBalance[msg.sender],
                                               lastFeesCollected),
-                                   totalSupply());
+                                   state.totalSupply());
 
         hasWithdrawnLastPeriodFees[msg.sender] = true;
         if (feesOwed != 0) {
@@ -388,8 +388,7 @@
         preCheckFeePeriodRollover
         returns (uint)
     {
-<<<<<<< HEAD
-        adjustFeeEntitlement(account, balanceOf[account]);
+        adjustFeeEntitlement(account, state.balanceOf(account));
         return lastAverageBalance[account];
     }
 
@@ -407,10 +406,6 @@
         returns (uint)
     {
         return _recomputeAccountLastAverageBalance(account);
-=======
-        adjustFeeEntitlement(msg.sender, state.balanceOf(msg.sender));
-        return lastAverageBalance[msg.sender];
->>>>>>> 6e281055
     }
 
     function rolloverFeePeriod()
@@ -466,5 +461,4 @@
     event FeePeriodDurationUpdated(uint duration);
 
     event FeesWithdrawn(address account, address indexed accountIndex, uint fees);
-
 }
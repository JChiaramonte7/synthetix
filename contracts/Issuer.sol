--- conflicted
+++ resolved
@@ -860,10 +860,6 @@
             systemStatus().suspendIssuance(CIRCUIT_BREAKER_SUSPENSION_REASON);
             return false;
         }
-<<<<<<< HEAD
-
-=======
->>>>>>> d74687b5
         lastDebtRatio = uint(rawRatio);
 
         return true;

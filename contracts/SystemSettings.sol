pragma solidity ^0.5.16;

// Inheritance
import "./Owned.sol";
import "./MixinResolver.sol";
import "./MixinSystemSettings.sol";
import "./interfaces/ISystemSettings.sol";

// Libraries
import "./SafeDecimalMath.sol";

// https://docs.synthetix.io/contracts/source/contracts/systemsettings
contract SystemSettings is Owned, MixinSystemSettings, ISystemSettings {
    using SafeMath for uint;
    using SafeDecimalMath for uint;

    // No more synths may be issued than the value of SNX backing them.
    uint public constant MAX_ISSUANCE_RATIO = 1e18;

    // The fee period must be between 1 day and 60 days.
    uint public constant MIN_FEE_PERIOD_DURATION = 1 days;
    uint public constant MAX_FEE_PERIOD_DURATION = 60 days;

    uint public constant MAX_TARGET_THRESHOLD = 50;

    uint public constant MAX_LIQUIDATION_RATIO = 1e18; // 100% issuance ratio

    uint public constant MAX_LIQUIDATION_PENALTY = 1e18 / 4; // Max 25% liquidation penalty / bonus

    uint public constant RATIO_FROM_TARGET_BUFFER = 2e18; // 200% - mininimum buffer between issuance ratio and liquidation ratio

    uint public constant MAX_LIQUIDATION_DELAY = 30 days;
    uint public constant MIN_LIQUIDATION_DELAY = 1 days;

    // Exchange fee may not exceed 10%.
    uint public constant MAX_EXCHANGE_FEE_RATE = 1e18 / 10;

    // Minimum Stake time may not exceed 1 weeks.
    uint public constant MAX_MINIMUM_STAKE_TIME = 1 weeks;

    uint public constant MAX_CROSS_DOMAIN_GAS_LIMIT = 8e6;
    uint public constant MIN_CROSS_DOMAIN_GAS_LIMIT = 3e6;

    // TODO(liamz): these are simple bounds for the mint/burn fee rates (max 100%).
    // Can we come up with better values?
    uint public constant MAX_WRAPPER_MINT_FEE_RATE = 1e18;
    uint public constant MAX_WRAPPER_BURN_FEE_RATE = 1e18;

    constructor(address _owner, address _resolver) public Owned(_owner) MixinSystemSettings(_resolver) {}

    // ========== VIEWS ==========

    // SIP-37 Fee Reclamation
    // The number of seconds after an exchange is executed that must be waited
    // before settlement.
    function waitingPeriodSecs() external view returns (uint) {
        return getWaitingPeriodSecs();
    }

    // SIP-65 Decentralized Circuit Breaker
    // The factor amount expressed in decimal format
    // E.g. 3e18 = factor 3, meaning movement up to 3x and above or down to 1/3x and below
    function priceDeviationThresholdFactor() external view returns (uint) {
        return getPriceDeviationThresholdFactor();
    }

    // The raio of collateral
    // Expressed in 18 decimals. So 800% cratio is 100/800 = 0.125 (0.125e18)
    function issuanceRatio() external view returns (uint) {
        return getIssuanceRatio();
    }

    // How long a fee period lasts at a minimum. It is required for
    // anyone to roll over the periods, so they are not guaranteed
    // to roll over at exactly this duration, but the contract enforces
    // that they cannot roll over any quicker than this duration.
    function feePeriodDuration() external view returns (uint) {
        return getFeePeriodDuration();
    }

    // Users are unable to claim fees if their collateralisation ratio drifts out of target threshold
    function targetThreshold() external view returns (uint) {
        return getTargetThreshold();
    }

    // SIP-15 Liquidations
    // liquidation time delay after address flagged (seconds)
    function liquidationDelay() external view returns (uint) {
        return getLiquidationDelay();
    }

    // SIP-15 Liquidations
    // issuance ratio when account can be flagged for liquidation (with 18 decimals), e.g 0.5 issuance ratio
    // when flag means 1/0.5 = 200% cratio
    function liquidationRatio() external view returns (uint) {
        return getLiquidationRatio();
    }

    // SIP-15 Liquidations
    // penalty taken away from target of liquidation (with 18 decimals). E.g. 10% is 0.1e18
    function liquidationPenalty() external view returns (uint) {
        return getLiquidationPenalty();
    }

    // How long will the ExchangeRates contract assume the rate of any asset is correct
    function rateStalePeriod() external view returns (uint) {
        return getRateStalePeriod();
    }

    function exchangeFeeRate(bytes32 currencyKey) external view returns (uint) {
        return getExchangeFeeRate(currencyKey);
    }

    function minimumStakeTime() external view returns (uint) {
        return getMinimumStakeTime();
    }

    function debtSnapshotStaleTime() external view returns (uint) {
        return getDebtSnapshotStaleTime();
    }

    function aggregatorWarningFlags() external view returns (address) {
        return getAggregatorWarningFlags();
    }

    // SIP-63 Trading incentives
    // determines if Exchanger records fee entries in TradingRewards
    function tradingRewardsEnabled() external view returns (bool) {
        return getTradingRewardsEnabled();
    }

    function crossDomainMessageGasLimit(CrossDomainMessageGasLimits gasLimitType) external view returns (uint) {
        return getCrossDomainMessageGasLimit(gasLimitType);
    }

    // SIP 112: ETH Wrappr
    // The maximum amount of ETH held by the EtherWrapper.
    function etherWrapperMaxETH() external view returns (uint) {
        return getEtherWrapperMaxETH();
    }

    // SIP 112: ETH Wrappr
    // The fee for depositing ETH into the EtherWrapper.
    function etherWrapperMintFeeRate() external view returns (uint) {
        return getEtherWrapperMintFeeRate();
    }

    // SIP 112: ETH Wrappr
    // The fee for burning sETH and releasing ETH from the EtherWrapper.
    function etherWrapperBurnFeeRate() external view returns (uint) {
        return getEtherWrapperBurnFeeRate();
    }

<<<<<<< HEAD
    // SIP 181: Wrapper Factory
    // The maximum amount of token held by the Wrapper.
    function wrapperMaxTokenAmount(address wrapper) external view returns (uint) {
        return getWrapperMaxTokenAmount(wrapper);
    }

    // SIP 181: Wrapper Factory
    // The fee for depositing token into the Wrapper.
    function wrapperMintFeeRate(address wrapper) external view returns (uint) {
        return getWrapperMintFeeRate(wrapper);
    }

    // SIP 181: Wrapper Factory
    // The fee for burning synth and releasing token from the Wrapper.
    function wrapperBurnFeeRate(address wrapper) external view returns (uint) {
        return getWrapperBurnFeeRate(wrapper);
=======
    function minCratio(address collateral) external view returns (uint) {
        return getMinCratio(collateral);
    }

    function issueFeeRate(address collateral) external view returns (uint) {
        return getIssueFeeRate(collateral);
    }

    function collateralManager(address collateral) external view returns (address) {
        return getNewCollateralManager(collateral);
    }

    function canOpenLoans(address collateral) external view returns (bool) {
        return getCanOpenLoans(collateral);
    }

    function interactionDelay(address collateral) external view returns (uint) {
        return getInteractionDelay(collateral);
    }

    function collapseFeeRate(address collateral) external view returns (uint) {
        return getCollapseFeeRate(collateral);
>>>>>>> c53070db
    }

    // ========== RESTRICTED ==========

    function setCrossDomainMessageGasLimit(CrossDomainMessageGasLimits _gasLimitType, uint _crossDomainMessageGasLimit)
        external
        onlyOwner
    {
        require(
            _crossDomainMessageGasLimit >= MIN_CROSS_DOMAIN_GAS_LIMIT &&
                _crossDomainMessageGasLimit <= MAX_CROSS_DOMAIN_GAS_LIMIT,
            "Out of range xDomain gasLimit"
        );
        flexibleStorage().setUIntValue(
            SETTING_CONTRACT_NAME,
            _getGasLimitSetting(_gasLimitType),
            _crossDomainMessageGasLimit
        );
        emit CrossDomainMessageGasLimitChanged(_gasLimitType, _crossDomainMessageGasLimit);
    }

    function setTradingRewardsEnabled(bool _tradingRewardsEnabled) external onlyOwner {
        flexibleStorage().setBoolValue(SETTING_CONTRACT_NAME, SETTING_TRADING_REWARDS_ENABLED, _tradingRewardsEnabled);
        emit TradingRewardsEnabled(_tradingRewardsEnabled);
    }

    function setWaitingPeriodSecs(uint _waitingPeriodSecs) external onlyOwner {
        flexibleStorage().setUIntValue(SETTING_CONTRACT_NAME, SETTING_WAITING_PERIOD_SECS, _waitingPeriodSecs);
        emit WaitingPeriodSecsUpdated(_waitingPeriodSecs);
    }

    function setPriceDeviationThresholdFactor(uint _priceDeviationThresholdFactor) external onlyOwner {
        flexibleStorage().setUIntValue(
            SETTING_CONTRACT_NAME,
            SETTING_PRICE_DEVIATION_THRESHOLD_FACTOR,
            _priceDeviationThresholdFactor
        );
        emit PriceDeviationThresholdUpdated(_priceDeviationThresholdFactor);
    }

    function setIssuanceRatio(uint _issuanceRatio) external onlyOwner {
        require(_issuanceRatio <= MAX_ISSUANCE_RATIO, "New issuance ratio cannot exceed MAX_ISSUANCE_RATIO");
        flexibleStorage().setUIntValue(SETTING_CONTRACT_NAME, SETTING_ISSUANCE_RATIO, _issuanceRatio);
        emit IssuanceRatioUpdated(_issuanceRatio);
    }

    function setFeePeriodDuration(uint _feePeriodDuration) external onlyOwner {
        require(_feePeriodDuration >= MIN_FEE_PERIOD_DURATION, "value < MIN_FEE_PERIOD_DURATION");
        require(_feePeriodDuration <= MAX_FEE_PERIOD_DURATION, "value > MAX_FEE_PERIOD_DURATION");

        flexibleStorage().setUIntValue(SETTING_CONTRACT_NAME, SETTING_FEE_PERIOD_DURATION, _feePeriodDuration);

        emit FeePeriodDurationUpdated(_feePeriodDuration);
    }

    function setTargetThreshold(uint _percent) external onlyOwner {
        require(_percent <= MAX_TARGET_THRESHOLD, "Threshold too high");

        uint _targetThreshold = _percent.mul(SafeDecimalMath.unit()).div(100);

        flexibleStorage().setUIntValue(SETTING_CONTRACT_NAME, SETTING_TARGET_THRESHOLD, _targetThreshold);

        emit TargetThresholdUpdated(_targetThreshold);
    }

    function setLiquidationDelay(uint time) external onlyOwner {
        require(time <= MAX_LIQUIDATION_DELAY, "Must be less than 30 days");
        require(time >= MIN_LIQUIDATION_DELAY, "Must be greater than 1 day");

        flexibleStorage().setUIntValue(SETTING_CONTRACT_NAME, SETTING_LIQUIDATION_DELAY, time);

        emit LiquidationDelayUpdated(time);
    }

    // The collateral / issuance ratio ( debt / collateral ) is higher when there is less collateral backing their debt
    // Upper bound liquidationRatio is 1 + penalty (100% + 10% = 110%) to allow collateral value to cover debt and liquidation penalty
    function setLiquidationRatio(uint _liquidationRatio) external onlyOwner {
        require(
            _liquidationRatio <= MAX_LIQUIDATION_RATIO.divideDecimal(SafeDecimalMath.unit().add(getLiquidationPenalty())),
            "liquidationRatio > MAX_LIQUIDATION_RATIO / (1 + penalty)"
        );

        // MIN_LIQUIDATION_RATIO is a product of target issuance ratio * RATIO_FROM_TARGET_BUFFER
        // Ensures that liquidation ratio is set so that there is a buffer between the issuance ratio and liquidation ratio.
        uint MIN_LIQUIDATION_RATIO = getIssuanceRatio().multiplyDecimal(RATIO_FROM_TARGET_BUFFER);
        require(_liquidationRatio >= MIN_LIQUIDATION_RATIO, "liquidationRatio < MIN_LIQUIDATION_RATIO");

        flexibleStorage().setUIntValue(SETTING_CONTRACT_NAME, SETTING_LIQUIDATION_RATIO, _liquidationRatio);

        emit LiquidationRatioUpdated(_liquidationRatio);
    }

    function setLiquidationPenalty(uint penalty) external onlyOwner {
        require(penalty <= MAX_LIQUIDATION_PENALTY, "penalty > MAX_LIQUIDATION_PENALTY");

        flexibleStorage().setUIntValue(SETTING_CONTRACT_NAME, SETTING_LIQUIDATION_PENALTY, penalty);

        emit LiquidationPenaltyUpdated(penalty);
    }

    function setRateStalePeriod(uint period) external onlyOwner {
        flexibleStorage().setUIntValue(SETTING_CONTRACT_NAME, SETTING_RATE_STALE_PERIOD, period);

        emit RateStalePeriodUpdated(period);
    }

    function setExchangeFeeRateForSynths(bytes32[] calldata synthKeys, uint256[] calldata exchangeFeeRates)
        external
        onlyOwner
    {
        require(synthKeys.length == exchangeFeeRates.length, "Array lengths dont match");
        for (uint i = 0; i < synthKeys.length; i++) {
            require(exchangeFeeRates[i] <= MAX_EXCHANGE_FEE_RATE, "MAX_EXCHANGE_FEE_RATE exceeded");
            flexibleStorage().setUIntValue(
                SETTING_CONTRACT_NAME,
                keccak256(abi.encodePacked(SETTING_EXCHANGE_FEE_RATE, synthKeys[i])),
                exchangeFeeRates[i]
            );
            emit ExchangeFeeUpdated(synthKeys[i], exchangeFeeRates[i]);
        }
    }

    function setMinimumStakeTime(uint _seconds) external onlyOwner {
        require(_seconds <= MAX_MINIMUM_STAKE_TIME, "stake time exceed maximum 1 week");
        flexibleStorage().setUIntValue(SETTING_CONTRACT_NAME, SETTING_MINIMUM_STAKE_TIME, _seconds);
        emit MinimumStakeTimeUpdated(_seconds);
    }

    function setDebtSnapshotStaleTime(uint _seconds) external onlyOwner {
        flexibleStorage().setUIntValue(SETTING_CONTRACT_NAME, SETTING_DEBT_SNAPSHOT_STALE_TIME, _seconds);
        emit DebtSnapshotStaleTimeUpdated(_seconds);
    }

    function setAggregatorWarningFlags(address _flags) external onlyOwner {
        require(_flags != address(0), "Valid address must be given");
        flexibleStorage().setAddressValue(SETTING_CONTRACT_NAME, SETTING_AGGREGATOR_WARNING_FLAGS, _flags);
        emit AggregatorWarningFlagsUpdated(_flags);
    }

    function setEtherWrapperMaxETH(uint _maxETH) external onlyOwner {
        flexibleStorage().setUIntValue(SETTING_CONTRACT_NAME, SETTING_ETHER_WRAPPER_MAX_ETH, _maxETH);
        emit EtherWrapperMaxETHUpdated(_maxETH);
    }

    function setEtherWrapperMintFeeRate(uint _rate) external onlyOwner {
        require(_rate <= MAX_WRAPPER_MINT_FEE_RATE, "rate > MAX_ETHER_WRAPPER_MINT_FEE_RATE");
        flexibleStorage().setUIntValue(SETTING_CONTRACT_NAME, SETTING_ETHER_WRAPPER_MINT_FEE_RATE, _rate);
        emit EtherWrapperMintFeeRateUpdated(_rate);
    }

    function setEtherWrapperBurnFeeRate(uint _rate) external onlyOwner {
        require(_rate <= MAX_WRAPPER_BURN_FEE_RATE, "rate > MAX_ETHER_WRAPPER_BURN_FEE_RATE");
        flexibleStorage().setUIntValue(SETTING_CONTRACT_NAME, SETTING_ETHER_WRAPPER_BURN_FEE_RATE, _rate);
        emit EtherWrapperBurnFeeRateUpdated(_rate);
    }

<<<<<<< HEAD
    function setWrapperMaxTokenAmount(address _wrapper, uint _maxTokenAmount) external onlyOwnerOrSelf {
        flexibleStorage().setUIntValue(
            SETTING_CONTRACT_NAME,
            keccak256(abi.encodePacked(SETTING_WRAPPER_MAX_TOKEN_AMOUNT, _wrapper)),
            _maxTokenAmount
        );
        emit WrapperMaxTokenAmountUpdated(_wrapper, _maxTokenAmount);
    }

    function setWrapperMintFeeRate(address _wrapper, uint _rate) external onlyOwnerOrSelf {
        require(_rate <= MAX_WRAPPER_MINT_FEE_RATE, "rate > MAX_WRAPPER_MINT_FEE_RATE");
        flexibleStorage().setUIntValue(
            SETTING_CONTRACT_NAME,
            keccak256(abi.encodePacked(SETTING_WRAPPER_MINT_FEE_RATE, _wrapper)),
            _rate
        );
        emit WrapperMintFeeRateUpdated(_wrapper, _rate);
    }

    function setWrapperBurnFeeRate(address _wrapper, uint _rate) external onlyOwnerOrSelf {
        require(_rate <= MAX_WRAPPER_BURN_FEE_RATE, "rate > MAX_WRAPPER_BURN_FEE_RATE");
        flexibleStorage().setUIntValue(
            SETTING_CONTRACT_NAME,
            keccak256(abi.encodePacked(SETTING_WRAPPER_BURN_FEE_RATE, _wrapper)),
            _rate
        );
        emit WrapperBurnFeeRateUpdated(_wrapper, _rate);
    }

    // Convenience function for setting all wrapper settings at once
    function setWrapperSettings(
        address _wrapper,
        uint _maxTokenAmount,
        uint _mintFeeRate,
        uint _burnFeeRate
    ) external onlyOwner {
        this.setWrapperMaxTokenAmount(_wrapper, _maxTokenAmount);
        this.setWrapperMintFeeRate(_wrapper, _mintFeeRate);
        this.setWrapperBurnFeeRate(_wrapper, _burnFeeRate);
    }

    modifier onlyOwnerOrSelf {
        require(msg.sender == owner || msg.sender == address(this), "Only the contract owner may perform this action");
        _;
=======
    function setMinCratio(address _collateral, uint _minCratio) external onlyOwner {
        require(_minCratio >= SafeDecimalMath.unit(), "Cratio must be above 1");
        flexibleStorage().setUIntValue(
            SETTING_CONTRACT_NAME,
            keccak256(abi.encodePacked(SETTING_MIN_CRATIO, _collateral)),
            _minCratio
        );
        emit MinCratioRatioUpdated(_minCratio);
    }

    function setIssueFeeRate(address _collateral, uint _issueFeeRate) external onlyOwner {
        flexibleStorage().setUIntValue(
            SETTING_CONTRACT_NAME,
            keccak256(abi.encodePacked(SETTING_ISSUE_FEE_RATE, _collateral)),
            _issueFeeRate
        );
        emit IssueFeeRateUpdated(_issueFeeRate);
    }

    function setCollateralManager(address _collateral, address _newCollateralManager) external onlyOwner {
        flexibleStorage().setAddressValue(
            SETTING_CONTRACT_NAME,
            keccak256(abi.encodePacked(SETTING_NEW_COLLATERAL_MANAGER, _collateral)),
            _newCollateralManager
        );
        emit CollateralManagerUpdated(_newCollateralManager);
    }

    function setCanOpenLoans(address _collateral, bool _canOpenLoans) external onlyOwner {
        flexibleStorage().setBoolValue(
            SETTING_CONTRACT_NAME,
            keccak256(abi.encodePacked(SETTING_CAN_OPEN_LOANS, _collateral)),
            _canOpenLoans
        );
        emit CanOpenLoansUpdated(_canOpenLoans);
    }

    function setInteractionDelay(address _collateral, uint _interactionDelay) external onlyOwner {
        require(_interactionDelay <= SafeDecimalMath.unit() * 3600, "Max 1 hour");
        flexibleStorage().setUIntValue(
            SETTING_CONTRACT_NAME,
            keccak256(abi.encodePacked(SETTING_INTERACTION_DELAY, _collateral)),
            _interactionDelay
        );
        emit InteractionDelayUpdated(_interactionDelay);
    }

    function setCollapseFeeRate(address _collateral, uint _collapseFeeRate) external onlyOwner {
        flexibleStorage().setUIntValue(
            SETTING_CONTRACT_NAME,
            keccak256(abi.encodePacked(SETTING_COLLAPSE_FEE_RATE, _collateral)),
            _collapseFeeRate
        );
        emit CollapseFeeRateUpdated(_collapseFeeRate);
>>>>>>> c53070db
    }

    // ========== EVENTS ==========
    event CrossDomainMessageGasLimitChanged(CrossDomainMessageGasLimits gasLimitType, uint newLimit);
    event TradingRewardsEnabled(bool enabled);
    event WaitingPeriodSecsUpdated(uint waitingPeriodSecs);
    event PriceDeviationThresholdUpdated(uint threshold);
    event IssuanceRatioUpdated(uint newRatio);
    event FeePeriodDurationUpdated(uint newFeePeriodDuration);
    event TargetThresholdUpdated(uint newTargetThreshold);
    event LiquidationDelayUpdated(uint newDelay);
    event LiquidationRatioUpdated(uint newRatio);
    event LiquidationPenaltyUpdated(uint newPenalty);
    event RateStalePeriodUpdated(uint rateStalePeriod);
    event ExchangeFeeUpdated(bytes32 synthKey, uint newExchangeFeeRate);
    event MinimumStakeTimeUpdated(uint minimumStakeTime);
    event DebtSnapshotStaleTimeUpdated(uint debtSnapshotStaleTime);
    event AggregatorWarningFlagsUpdated(address flags);
    event EtherWrapperMaxETHUpdated(uint maxETH);
    event EtherWrapperMintFeeRateUpdated(uint rate);
    event EtherWrapperBurnFeeRateUpdated(uint rate);
<<<<<<< HEAD
    event WrapperMaxTokenAmountUpdated(address wrapper, uint maxTokenAmount);
    event WrapperMintFeeRateUpdated(address wrapper, uint rate);
    event WrapperBurnFeeRateUpdated(address wrapper, uint rate);
=======
    event MinCratioRatioUpdated(uint minCratio);
    event IssueFeeRateUpdated(uint issueFeeRate);
    event CollateralManagerUpdated(address newCollateralManager);
    event CanOpenLoansUpdated(bool canOpenLoans);
    event InteractionDelayUpdated(uint interactionDelay);
    event CollapseFeeRateUpdated(uint collapseFeeRate);
>>>>>>> c53070db
}<|MERGE_RESOLUTION|>--- conflicted
+++ resolved
@@ -151,24 +151,24 @@
         return getEtherWrapperBurnFeeRate();
     }
 
-<<<<<<< HEAD
-    // SIP 181: Wrapper Factory
+    // SIP 182: Wrapper Factory
     // The maximum amount of token held by the Wrapper.
     function wrapperMaxTokenAmount(address wrapper) external view returns (uint) {
         return getWrapperMaxTokenAmount(wrapper);
     }
 
-    // SIP 181: Wrapper Factory
+    // SIP 182: Wrapper Factory
     // The fee for depositing token into the Wrapper.
     function wrapperMintFeeRate(address wrapper) external view returns (uint) {
         return getWrapperMintFeeRate(wrapper);
     }
 
-    // SIP 181: Wrapper Factory
+    // SIP 182: Wrapper Factory
     // The fee for burning synth and releasing token from the Wrapper.
     function wrapperBurnFeeRate(address wrapper) external view returns (uint) {
         return getWrapperBurnFeeRate(wrapper);
-=======
+    }
+
     function minCratio(address collateral) external view returns (uint) {
         return getMinCratio(collateral);
     }
@@ -191,7 +191,6 @@
 
     function collapseFeeRate(address collateral) external view returns (uint) {
         return getCollapseFeeRate(collateral);
->>>>>>> c53070db
     }
 
     // ========== RESTRICTED ==========
@@ -348,7 +347,6 @@
         emit EtherWrapperBurnFeeRateUpdated(_rate);
     }
 
-<<<<<<< HEAD
     function setWrapperMaxTokenAmount(address _wrapper, uint _maxTokenAmount) external onlyOwnerOrSelf {
         flexibleStorage().setUIntValue(
             SETTING_CONTRACT_NAME,
@@ -393,7 +391,8 @@
     modifier onlyOwnerOrSelf {
         require(msg.sender == owner || msg.sender == address(this), "Only the contract owner may perform this action");
         _;
-=======
+    }
+
     function setMinCratio(address _collateral, uint _minCratio) external onlyOwner {
         require(_minCratio >= SafeDecimalMath.unit(), "Cratio must be above 1");
         flexibleStorage().setUIntValue(
@@ -448,7 +447,6 @@
             _collapseFeeRate
         );
         emit CollapseFeeRateUpdated(_collapseFeeRate);
->>>>>>> c53070db
     }
 
     // ========== EVENTS ==========
@@ -470,16 +468,13 @@
     event EtherWrapperMaxETHUpdated(uint maxETH);
     event EtherWrapperMintFeeRateUpdated(uint rate);
     event EtherWrapperBurnFeeRateUpdated(uint rate);
-<<<<<<< HEAD
     event WrapperMaxTokenAmountUpdated(address wrapper, uint maxTokenAmount);
     event WrapperMintFeeRateUpdated(address wrapper, uint rate);
     event WrapperBurnFeeRateUpdated(address wrapper, uint rate);
-=======
     event MinCratioRatioUpdated(uint minCratio);
     event IssueFeeRateUpdated(uint issueFeeRate);
     event CollateralManagerUpdated(address newCollateralManager);
     event CanOpenLoansUpdated(bool canOpenLoans);
     event InteractionDelayUpdated(uint interactionDelay);
     event CollapseFeeRateUpdated(uint collapseFeeRate);
->>>>>>> c53070db
 }
--- conflicted
+++ resolved
@@ -25,7 +25,6 @@
 
     function minimumStakeTime() external view returns (uint);
 
-<<<<<<< HEAD
     function debtSnapshotStaleTime() external view returns (uint);
 
     function aggregatorWarningFlags() external view returns (address);
@@ -33,6 +32,12 @@
     function tradingRewardsEnabled() external view returns (bool);
 
     // function crossDomainMessageGasLimit(CrossDomainMessageGasLimits gasLimitType) external view returns (uint);
+
+    function etherWrapperMaxETH() external view returns (uint);
+
+    function etherWrapperBurnFeeRate() external view returns (uint);
+
+    function etherWrapperMintFeeRate() external view returns (uint);
 
     function atomicMaxVolumePerBlock() external view returns (uint);
 
@@ -43,11 +48,4 @@
     function atomicExchangeFeeRate(bytes32 currencyKey) external view returns (uint);
 
     function atomicPriceBuffer(bytes32 currencyKey) external view returns (uint);
-=======
-    function etherWrapperMaxETH() external view returns (uint);
-
-    function etherWrapperBurnFeeRate() external view returns (uint);
-
-    function etherWrapperMintFeeRate() external view returns (uint);
->>>>>>> 3b1431d8
 }
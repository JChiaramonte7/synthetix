pragma solidity >=0.4.24;

import "./IVirtualSynth.sol";

// https://docs.synthetix.io/contracts/source/interfaces/iexchanger
interface IExchanger {
    // Views
    function calculateAmountAfterSettlement(
        address from,
        bytes32 currencyKey,
        uint amount,
        uint refunded
    ) external view returns (uint amountAfterSettlement);

    function isSynthRateInvalid(bytes32 currencyKey) external view returns (bool);

    function maxSecsLeftInWaitingPeriod(address account, bytes32 currencyKey) external view returns (uint);

    function settlementOwing(address account, bytes32 currencyKey)
        external
        view
        returns (
            uint reclaimAmount,
            uint rebateAmount,
            uint numEntries
        );

    function hasWaitingPeriodOrSettlementOwing(address account, bytes32 currencyKey) external view returns (bool);

    function feeRateForExchange(bytes32 sourceCurrencyKey, bytes32 destinationCurrencyKey)
        external
        view
        returns (uint exchangeFeeRate);

    function getAmountsForExchange(
        uint sourceAmount,
        bytes32 sourceCurrencyKey,
        bytes32 destinationCurrencyKey
    )
        external
        view
        returns (
            uint amountReceived,
            uint fee,
            uint exchangeFeeRate
        );

    function priceDeviationThresholdFactor() external view returns (uint);

    function waitingPeriodSecs() external view returns (uint);

    // Mutative functions
    function exchange(
        address exchangeForAddress,
        address from,
        bytes32 sourceCurrencyKey,
        uint sourceAmount,
        bytes32 destinationCurrencyKey,
        address destinationAddress,
        bool virtualSynth,
<<<<<<< HEAD
        address originator,
=======
        address rewardAddress,
>>>>>>> cf8577cc
        bytes32 trackingCode
    ) external returns (uint amountReceived, IVirtualSynth vSynth);

    function settle(address from, bytes32 currencyKey)
        external
        returns (
            uint reclaimed,
            uint refunded,
            uint numEntries
        );

    function setLastExchangeRateForSynth(bytes32 currencyKey, uint rate) external;

    function resetLastExchangeRate(bytes32[] calldata currencyKeys) external;

    function suspendSynthWithInvalidRate(bytes32 currencyKey) external;
}<|MERGE_RESOLUTION|>--- conflicted
+++ resolved
@@ -58,11 +58,7 @@
         bytes32 destinationCurrencyKey,
         address destinationAddress,
         bool virtualSynth,
-<<<<<<< HEAD
-        address originator,
-=======
         address rewardAddress,
->>>>>>> cf8577cc
         bytes32 trackingCode
     ) external returns (uint amountReceived, IVirtualSynth vSynth);
 

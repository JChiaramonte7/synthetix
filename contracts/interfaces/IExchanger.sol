pragma solidity >=0.4.24;

import "./IVirtualSynth.sol";

// https://docs.synthetix.io/contracts/source/interfaces/iexchanger
interface IExchanger {
    // Views
    function calculateAmountAfterSettlement(
        address from,
        bytes32 currencyKey,
        uint amount,
        uint refunded
    ) external view returns (uint amountAfterSettlement);

    function isSynthRateInvalid(bytes32 currencyKey) external view returns (bool);

    function maxSecsLeftInWaitingPeriod(address account, bytes32 currencyKey) external view returns (uint);

    function settlementOwing(address account, bytes32 currencyKey)
        external
        view
        returns (
            uint reclaimAmount,
            uint rebateAmount,
            uint numEntries
        );

    function hasWaitingPeriodOrSettlementOwing(address account, bytes32 currencyKey) external view returns (bool);

    function feeRateForExchange(bytes32 sourceCurrencyKey, bytes32 destinationCurrencyKey)
        external
        view
        returns (uint exchangeFeeRate);

    function getAmountsForExchange(
        uint sourceAmount,
        bytes32 sourceCurrencyKey,
        bytes32 destinationCurrencyKey
    )
        external
        view
        returns (
            uint amountReceived,
            uint fee,
            uint exchangeFeeRate
        );

    function priceDeviationThresholdFactor() external view returns (uint);

    function waitingPeriodSecs() external view returns (uint);

    function lastExchangeRate(bytes32 currencyKey) external view returns (uint);

    // Mutative functions
    function exchange(
        address exchangeForAddress,
        address from,
        bytes32 sourceCurrencyKey,
        uint sourceAmount,
        bytes32 destinationCurrencyKey,
        address destinationAddress,
        bool virtualSynth,
        address rewardAddress,
        bytes32 trackingCode
    ) external returns (uint amountReceived, IVirtualSynth vSynth);

    function exchangeAtomically(
        address from,
        bytes32 sourceCurrencyKey,
        uint sourceAmount,
        bytes32 destinationCurrencyKey,
        address destinationAddress,
        bytes32 trackingCode
    ) external returns (uint amountReceived);

    function settle(address from, bytes32 currencyKey)
        external
        returns (
            uint reclaimed,
            uint refunded,
            uint numEntries
        );

<<<<<<< HEAD
=======
    function resetLastExchangeRate(bytes32[] calldata currencyKeys) external;

>>>>>>> af2813c6
    function suspendSynthWithInvalidRate(bytes32 currencyKey) external;
}<|MERGE_RESOLUTION|>--- conflicted
+++ resolved
@@ -81,10 +81,7 @@
             uint numEntries
         );
 
-<<<<<<< HEAD
-=======
     function resetLastExchangeRate(bytes32[] calldata currencyKeys) external;
 
->>>>>>> af2813c6
     function suspendSynthWithInvalidRate(bytes32 currencyKey) external;
 }
pragma solidity ^0.5.16;

interface IFuturesMarket {
    /* ========== TYPES ========== */

    enum Status {
        Ok,
        InvalidPrice,
        PriceOutOfBounds,
        CanLiquidate,
        CannotLiquidate,
        MaxMarketSizeExceeded,
        MaxLeverageExceeded,
        InsufficientMargin,
        NotPermitted,
<<<<<<< HEAD
        AlreadyClosedPosition
    }

    struct Order {
        uint id;
        int leverage;
        uint fee;
        uint minPrice;
        uint maxPrice;
=======
        NilOrder,
        NoPositionOpen
>>>>>>> dad617ca
    }

    // If margin/size are positive, the position is long; if negative then it is short.
    struct Position {
        uint id;
        uint margin;
        int size;
        uint lastPrice;
        uint fundingIndex;
    }

    /* ========== FUNCTION INTERFACE ========== */

    /* ---------- Market Details ---------- */

    function baseAsset() external view returns (bytes32 key);

    function marketSize() external view returns (uint size);

    function marketSkew() external view returns (int skew);

    function fundingLastRecomputed() external view returns (uint timestamp);

    function fundingSequence(uint index) external view returns (int netFunding);

<<<<<<< HEAD
    function orders(address account)
        external
        view
        returns (
            uint id,
            int leverage,
            uint fee,
            uint minPrice,
            uint maxPrice
        );

=======
>>>>>>> dad617ca
    function positions(address account)
        external
        view
        returns (
            uint id,
            uint margin,
            int size,
            uint lastPrice,
            uint fundingIndex
        );

    function assetPrice() external view returns (uint price, bool invalid);

    function marketSizes() external view returns (uint long, uint short);

    function maxOrderSizes()
        external
        view
        returns (
            uint long,
            uint short,
            bool invalid
        );

    function marketDebt() external view returns (uint debt, bool isInvalid);

    function parameters()
        external
        view
        returns (
            uint takerFee,
            uint makerFee,
            uint closureFee,
            uint maxLeverage,
            uint maxMarketValue,
            uint maxFundingRate,
            uint maxFundingRateSkew,
            uint maxFundingRateDelta
        );

    function currentFundingRate() external view returns (int fundingRate);

    function unrecordedFunding() external view returns (int funding, bool invalid);

    function netFundingPerUnit(uint startIndex, uint endIndex) external view returns (int funding, bool invalid);

    function fundingSequenceLength() external view returns (uint length);

    /* ---------- Position Details ---------- */

    function notionalValue(address account) external view returns (int value, bool invalid);

    function profitLoss(address account) external view returns (int pnl, bool invalid);

    function accruedFunding(address account) external view returns (int funding, bool invalid);

    function remainingMargin(address account) external view returns (uint marginRemaining, bool invalid);

    function liquidationPrice(address account, bool includeFunding) external view returns (uint price, bool invalid);

    function canLiquidate(address account) external view returns (bool);

    function currentLeverage(address account) external view returns (int leverage, bool invalid);

    function orderFee(address account, int sizeDelta) external view returns (uint fee, bool invalid);

    /* ---------- Market Operations ---------- */

    function recomputeFunding() external returns (uint lastIndex);

    function transferMargin(int marginDelta) external;

    function withdrawAllMargin() external;

    function modifyPosition(int sizeDelta) external;

    function modifyPositionWithPriceBounds(
        int sizeDelta,
        uint minPrice,
        uint maxPrice
    ) external;

    function closePosition() external;

    function closePositionWithPriceBounds(uint minPrice, uint maxPrice) external;

    function liquidatePosition(address account) external;
}<|MERGE_RESOLUTION|>--- conflicted
+++ resolved
@@ -13,20 +13,8 @@
         MaxLeverageExceeded,
         InsufficientMargin,
         NotPermitted,
-<<<<<<< HEAD
-        AlreadyClosedPosition
-    }
-
-    struct Order {
-        uint id;
-        int leverage;
-        uint fee;
-        uint minPrice;
-        uint maxPrice;
-=======
         NilOrder,
         NoPositionOpen
->>>>>>> dad617ca
     }
 
     // If margin/size are positive, the position is long; if negative then it is short.
@@ -52,20 +40,6 @@
 
     function fundingSequence(uint index) external view returns (int netFunding);
 
-<<<<<<< HEAD
-    function orders(address account)
-        external
-        view
-        returns (
-            uint id,
-            int leverage,
-            uint fee,
-            uint minPrice,
-            uint maxPrice
-        );
-
-=======
->>>>>>> dad617ca
     function positions(address account)
         external
         view

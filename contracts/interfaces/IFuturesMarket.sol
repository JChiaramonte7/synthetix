--- conflicted
+++ resolved
@@ -107,8 +107,6 @@
     function currentLeverage(address account) external view returns (int leverage, bool invalid);
 
     function orderFee(address account, int sizeDelta) external view returns (uint fee, bool invalid);
-<<<<<<< HEAD
-=======
 
     function postTradeDetails(int sizeDelta, address sender)
         external
@@ -121,7 +119,6 @@
             uint fee,
             Status status
         );
->>>>>>> 1feffada
 
     /* ---------- Market Operations ---------- */
 

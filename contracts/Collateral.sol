--- conflicted
+++ resolved
@@ -11,10 +11,6 @@
 import "./SafeDecimalMath.sol";
 
 // Internal references
-<<<<<<< HEAD
-=======
-import "./CollateralState.sol";
->>>>>>> d0a27caa
 import "./interfaces/ICollateralUtil.sol";
 import "./interfaces/ICollateralManager.sol";
 import "./interfaces/ISystemStatus.sol";
@@ -69,8 +65,7 @@
     uint public maxLoansPerAccount = 50;
 
     // Time in seconds that a user must wait between interacting with a loan.
-    // Provides front running and flash loan protection.
-    uint public interactionDelay = 300;
+    uint public interactionDelay = 0;
 
     bool public canOpenLoans = true;
 
@@ -81,10 +76,6 @@
     bytes32 private constant CONTRACT_EXCHANGER = "Exchanger";
     bytes32 private constant CONTRACT_FEEPOOL = "FeePool";
     bytes32 private constant CONTRACT_SYNTHSUSD = "SynthsUSD";
-<<<<<<< HEAD
-=======
-    bytes32 private constant CONTRACT_ISSUER = "Issuer";
->>>>>>> d0a27caa
     bytes32 private constant CONTRACT_COLLATERALUTIL = "CollateralUtil";
 
     /* ========== CONSTRUCTOR ========== */
@@ -107,22 +98,13 @@
 
     function resolverAddressesRequired() public view returns (bytes32[] memory addresses) {
         bytes32[] memory existingAddresses = MixinSystemSettings.resolverAddressesRequired();
-<<<<<<< HEAD
         bytes32[] memory newAddresses = new bytes32[](6);
-=======
-        bytes32[] memory newAddresses = new bytes32[](7);
->>>>>>> d0a27caa
         newAddresses[0] = CONTRACT_FEEPOOL;
         newAddresses[1] = CONTRACT_EXRATES;
         newAddresses[2] = CONTRACT_EXCHANGER;
         newAddresses[3] = CONTRACT_SYSTEMSTATUS;
         newAddresses[4] = CONTRACT_SYNTHSUSD;
-<<<<<<< HEAD
         newAddresses[5] = CONTRACT_COLLATERALUTIL;
-=======
-        newAddresses[5] = CONTRACT_ISSUER;
-        newAddresses[6] = CONTRACT_COLLATERALUTIL;
->>>>>>> d0a27caa
 
         bytes32[] memory combined = combineArrays(existingAddresses, newAddresses);
 
@@ -155,25 +137,14 @@
         return IFeePool(requireAndGetAddress(CONTRACT_FEEPOOL));
     }
 
-<<<<<<< HEAD
-=======
-    function _issuer() internal view returns (IIssuer) {
-        return IIssuer(requireAndGetAddress(CONTRACT_ISSUER));
-    }
-
->>>>>>> d0a27caa
     function _collateralUtil() internal view returns (ICollateralUtil) {
         return ICollateralUtil(requireAndGetAddress(CONTRACT_COLLATERALUTIL));
     }
 
     /* ---------- Public Views ---------- */
 
-<<<<<<< HEAD
     function collateralRatio(uint id) public view returns (uint cratio) {
         Loan memory loan = loans[id];
-=======
-    function collateralRatio(Loan memory loan) public view returns (uint cratio) {
->>>>>>> d0a27caa
         return _collateralUtil().getCollateralRatio(loan, collateralKey);
     }
 
@@ -212,27 +183,7 @@
         bytes32 key,
         uint amount
     ) internal view {
-<<<<<<< HEAD
         require(IERC20(address(_synth(synthsByKey[key]))).balanceOf(payer) >= amount, "Not enough balance");
-=======
-        require(IERC20(address(_synth(synthsByKey[key]))).balanceOf(payer) >= amount, "Not enough synths");
-    }
-
-    // Check the borrower has enough collateral to make the payment.
-    function _checkLoanPayableWithCollateral(
-        Loan memory _loan,
-        address payer,
-        uint amount
-    ) internal view {
-        require(_loan.account == payer, "Must be borrower");
-        require(_loan.collateral >= amount, "Not enough collateral");
-    }
-
-    // We set the interest index to 0 to indicate the loan has been closed.
-    function _checkLoanAvailable(Loan memory _loan) internal view {
-        require(_loan.interestIndex > 0, "Loan does not exist");
-        require(_loan.lastInteraction.add(interactionDelay) <= block.timestamp, "Recently interacted");
->>>>>>> d0a27caa
     }
 
     function issuanceRatio() internal view returns (uint ratio) {
@@ -262,38 +213,6 @@
         shortingRewards[synth] = rewardsContract;
     }
 
-<<<<<<< HEAD
-    /* ---------- SETTERS ---------- */
-
-    function setMinCratio(uint _minCratio) external onlyOwner {
-        require(_minCratio > SafeDecimalMath.unit(), "Cratio must be above 1");
-        minCratio = _minCratio;
-        emit MinCratioRatioUpdated(minCratio);
-    }
-
-    function setIssueFeeRate(uint _issueFeeRate) external onlyOwner {
-        issueFeeRate = _issueFeeRate;
-        emit IssueFeeRateUpdated(issueFeeRate);
-    }
-
-    function setInteractionDelay(uint _interactionDelay) external onlyOwner {
-        require(_interactionDelay <= SafeDecimalMath.unit() * 3600, "Max 1 hour");
-        interactionDelay = _interactionDelay;
-        emit InteractionDelayUpdated(interactionDelay);
-    }
-
-    function setManager(ICollateralManager _newManager) external onlyOwner {
-        manager = _newManager;
-        emit ManagerUpdated(manager);
-    }
-
-    function setCanOpenLoans(bool _canOpenLoans) external onlyOwner {
-        canOpenLoans = _canOpenLoans;
-        emit CanOpenLoansUpdated(canOpenLoans);
-    }
-
-=======
->>>>>>> d0a27caa
     /* ---------- LOAN INTERACTIONS ---------- */
 
     function openInternal(
@@ -316,23 +235,12 @@
         // 3. Collateral >= minimum collateral size.
         require(collateral >= minCollateral, "Not enough collateral");
 
-<<<<<<< HEAD
         // 4. Check we haven't hit the debt cap for non snx collateral.
-=======
-        // 4. Cap the number of loans so that the array doesn't get too big.
-        require(state.getNumLoans(msg.sender) < maxLoansPerAccount, "Max loans exceeded");
-
-        // 5. Check we haven't hit the debt cap for non snx collateral.
->>>>>>> d0a27caa
         (bool canIssue, bool anyRateIsInvalid) = manager.exceedsDebtLimit(amount, currency);
 
         require(canIssue && !anyRateIsInvalid, "Debt limit or invalid rate");
 
-<<<<<<< HEAD
         // 5. Require requested loan < max loan
-=======
-        // 6. Require requested loan < max loan
->>>>>>> d0a27caa
         require(amount <= maxLoan(collateral, currency), "Exceed max borrow power");
 
         // 6. This fee is denominated in the currency of the loan
@@ -341,7 +249,6 @@
         // 7. Calculate the minting fee and subtract it from the loan amount
         uint loanAmountMinusFee = amount.sub(issueFee);
 
-<<<<<<< HEAD
         // 8. Get a Loan ID
         id = manager.getNewLoanId();
 
@@ -362,32 +269,6 @@
         accrueInterest(loans[id]);
 
         // 11. Pay the minting fees to the fee pool
-=======
-        // 9. Get a Loan ID
-        id = manager.getNewLoanId();
-
-        // 10. Create the loan struct.
-        Loan memory loan =
-            Loan({
-                id: id,
-                account: msg.sender,
-                collateral: collateral,
-                currency: currency,
-                amount: amount,
-                short: short,
-                accruedInterest: 0,
-                interestIndex: 0,
-                lastInteraction: block.timestamp
-            });
-
-        // 11. Accrue interest on the loan.
-        loan = accrueInterest(loan);
-
-        // 12. Save the loan to storage
-        state.createLoan(loan);
-
-        // 13. Pay the minting fees to the fee pool
->>>>>>> d0a27caa
         _payFees(issueFee, currency);
 
         // 12. If its short, convert back to sUSD, otherwise issue the loan.
@@ -407,50 +288,8 @@
         emit LoanCreated(msg.sender, id, amount, collateral, currency, issueFee);
     }
 
-<<<<<<< HEAD
     function closeInternal(address borrower, uint id) internal rateIsValid returns (uint amount, uint collateral) {
         Loan storage loan = _getLoanAndAccrueInterest(id, borrower);
-=======
-    function closeInternal(address borrower, uint id) internal rateIsValid returns (uint collateral) {
-        // 0. Check the system is active.
-        _systemStatus().requireIssuanceActive();
-
-        // 1. Get the loan.
-        Loan memory loan = state.getLoan(borrower, id);
-
-        // 2. Check loan is open and the last interaction time.
-        _checkLoanAvailable(loan);
-
-        // 3. Accrue interest on the loan.
-        loan = accrueInterest(loan);
-
-        // 4. Work out the total amount owing on the loan.
-        uint total = loan.amount.add(loan.accruedInterest);
-
-        // 5. Check they have enough balance to close the loan.
-        _checkSynthBalance(loan.account, loan.currency, total);
-
-        // 6. Burn the synths
-        require(!_exchanger().hasWaitingPeriodOrSettlementOwing(borrower, loan.currency), "Waiting or owing");
-        _synth(synthsByKey[loan.currency]).burn(borrower, total);
-
-        // 7. Tell the manager.
-        if (loan.short) {
-            manager.decrementShorts(loan.currency, loan.amount);
-
-            if (shortingRewards[loan.currency] != address(0)) {
-                IShortingRewards(shortingRewards[loan.currency]).withdraw(borrower, loan.amount);
-            }
-        } else {
-            manager.decrementLongs(loan.currency, loan.amount);
-        }
-
-        // 8. Assign the collateral to be returned.
-        collateral = loan.collateral;
-
-        // 9. Pay fees
-        _payFees(loan.accruedInterest, loan.currency);
->>>>>>> d0a27caa
 
         // Record loan as closed.
         (amount, collateral) = _closeLoan(borrower, borrower, loan);
@@ -486,10 +325,6 @@
         collateral = loan.collateral;
 
         // 4. Burn the synths
-<<<<<<< HEAD
-=======
-        require(!_exchanger().hasWaitingPeriodOrSettlementOwing(liquidator, loan.currency), "Waiting or owing");
->>>>>>> d0a27caa
         _synth(synthsByKey[loan.currency]).burn(liquidator, total);
 
         // 5. Tell the manager.
@@ -516,25 +351,10 @@
         uint amount
     ) internal rateIsValid returns (uint, uint) {
         _systemStatus().requireIssuanceActive();
-<<<<<<< HEAD
         Loan storage loan = loans[id];
         // Owner is not important here, as it is a donation to the collateral of the loan
         require(loan.interestIndex != 0);
         accrueInterest(loan);
-=======
-
-        // 1. They sent some value > 0
-        require(amount > 0, "Must be above 0");
-
-        // 2. Get the loan
-        Loan memory loan = state.getLoan(account, id);
-
-        // 3. Check loan is open and last interaction time.
-        _checkLoanAvailable(loan);
-
-        // 4. Accrue interest
-        loan = accrueInterest(loan);
->>>>>>> d0a27caa
 
         // 5. Add the collateral
         loan.collateral = loan.collateral.add(amount);
@@ -568,23 +388,7 @@
         Loan storage loan = _getLoanAndAccrueInterest(id, borrower);
 
         // 1. Check the payment amount.
-<<<<<<< HEAD
         require(payment > 0);
-=======
-        require(payment > 0, "Must be above 0");
-
-        // 2. Get the loan.
-        Loan memory loan = state.getLoan(borrower, id);
-
-        // 3. Check loan is open and last interaction time.
-        _checkLoanAvailable(loan);
-
-        // 4. Accrue interest.
-        loan = accrueInterest(loan);
-
-        // 5. Check they have enough balance to make the payment.
-        _checkSynthBalance(msg.sender, loan.currency, payment);
->>>>>>> d0a27caa
 
         // 6. Check they are eligible for liquidation.
         // Note: this will revert if collateral is 0, however that should only be possible if the loan amount is 0.
@@ -615,10 +419,6 @@
         loan.collateral = loan.collateral.sub(collateralLiquidated);
 
         // 14. Burn the synths from the liquidator.
-<<<<<<< HEAD
-=======
-        require(!_exchanger().hasWaitingPeriodOrSettlementOwing(msg.sender, loan.currency), "Waiting or owing");
->>>>>>> d0a27caa
         _synth(synthsByKey[loan.currency]).burn(msg.sender, amountToLiquidate);
 
         // 16. Emit the event
@@ -634,13 +434,8 @@
         // 0. Get the loan to repay and accrue interest.
         Loan storage loan = _getLoanAndAccrueInterest(id, borrower);
 
-<<<<<<< HEAD
         // 1. Check loan is open and last interaction time.
         require(loan.lastInteraction.add(interactionDelay) <= block.timestamp);
-=======
-        // 1. Check the payment amount.
-        require(payment > 0, "Must be above 0");
->>>>>>> d0a27caa
 
         // 2. Process the payment.
         require(payment > 0);
@@ -668,14 +463,8 @@
         // 0. Get the loan to repay and accrue interest.
         Loan storage loan = _getLoanAndAccrueInterest(id, borrower);
 
-<<<<<<< HEAD
         // 1. Check loan is open and last interaction time.
         require(loan.lastInteraction.add(interactionDelay) <= block.timestamp);
-=======
-        // 8. Burn synths from the payer
-        require(!_exchanger().hasWaitingPeriodOrSettlementOwing(repayer, loan.currency), "Waiting or owing");
-        _synth(synthsByKey[loan.currency]).burn(repayer, payment);
->>>>>>> d0a27caa
 
         // 2. Check the payment amount.
         require(payment > 0, "Payment must be above 0");
@@ -707,78 +496,8 @@
         // 10. Emit the event.
         emit LoanRepaymentMade(borrower, repayer, id, payment, loan.amount);
 
-<<<<<<< HEAD
         return (loan.amount, loan.collateral);
     }
-=======
-    function repayWithCollateralInternal(
-        address borrower,
-        address repayer,
-        uint id,
-        uint payment
-    ) internal rateIsValid {
-        // 0. Check the system is active.
-        _systemStatus().requireIssuanceActive();
-
-        // 1. Check the payment amount.
-        require(payment > 0, "Must be above 0");
-
-        // 2. Get loan
-        Loan memory loan = state.getLoan(borrower, id);
-
-        // 3. Check loan is open and last interaction time.
-        _checkLoanAvailable(loan);
-
-        // 4. Accrue interest.
-        loan = accrueInterest(loan);
-
-        // 5. Check the borrower has enough collateral to repay.
-        _checkLoanPayableWithCollateral(loan, repayer, payment);
-
-        // 6. Process the payment.
-        loan = _processPayment(loan, payment);
-
-        // 7. Update the last interaction time.
-        loan.lastInteraction = block.timestamp;
-
-        // 8. Get the amount for the exchange from sUSD -> borrowed synth.
-        (uint amountReceived, uint fee, ) = _exchanger().getAmountsForExchange(payment, sUSD, loan.currency);
-
-        // 9. Reduce the collateral used for paymewnt.
-        require(!_exchanger().hasWaitingPeriodOrSettlementOwing(repayer, sUSD), "Waiting or owing");
-        loan.collateral = loan.collateral.sub(payment);
-
-        // 10. Burn the borrowed synth units by the amount repaid (minus the exchange fees).
-        require(!_exchanger().hasWaitingPeriodOrSettlementOwing(repayer, loan.currency), "Waiting or owing");
-        _synth(synthsByKey[loan.currency]).burn(repayer, amountReceived);
-
-        // 11. Remit the fee if required.
-        if (fee > 0) {
-            // Normalize fee to sUSD
-            // Note: `fee` is being reused to avoid stack too deep errors.
-            fee = _exchangeRates().effectiveValue(loan.currency, fee, sUSD);
-
-            // Remit the fee in sUSDs
-            _issuer().synths(sUSD).issue(_feePool().FEE_ADDRESS(), fee);
-
-            // Tell the fee pool about this
-            _feePool().recordFeePaid(fee);
-        }
-
-        // 12. Store the loan
-        state.updateLoan(loan);
-
-        // 13. Emit the event.
-        emit LoanRepaymentMade(borrower, repayer, id, payment, loan.amount);
-    }
-
-    function drawInternal(uint id, uint amount) internal rateIsValid {
-        // 0. Check the system is active.
-        _systemStatus().requireIssuanceActive();
-
-        // 1. Get loan.
-        Loan memory loan = state.getLoan(msg.sender, id);
->>>>>>> d0a27caa
 
     function drawInternal(uint id, uint amount) internal rateIsValid returns (uint, uint) {
         Loan storage loan = _getLoanAndAccrueInterest(id, msg.sender);
@@ -824,39 +543,11 @@
     }
 
     // Update the cumulative interest rate for the currency that was interacted with.
-<<<<<<< HEAD
     function accrueInterest(Loan storage loan) internal {
         (uint differential, uint newIndex) = manager.accrueInterest(loan.interestIndex, loan.currency, loan.short);
 
         // 5. If the loan was just opened, don't record any interest. Otherwise multiple by the amount outstanding.
         uint interest = loan.interestIndex == 0 ? 0 : loan.amount.multiplyDecimal(differential);
-=======
-    function accrueInterest(Loan memory loan) internal returns (Loan memory loanAfter) {
-        loanAfter = loan;
-
-        // 1. Get the rates we need.
-        (uint entryRate, uint lastRate, uint lastUpdated, uint newIndex) =
-            loan.short
-                ? manager.getShortRatesAndTime(loan.currency, loan.interestIndex)
-                : manager.getRatesAndTime(loan.interestIndex);
-
-        // 2. Get the instantaneous rate.
-        (uint rate, bool invalid) = loan.short ? manager.getShortRate(synthsByKey[loan.currency]) : manager.getBorrowRate();
-
-        require(!invalid, "Invalid rates");
-
-        // 3. Get the time since we last updated the rate.
-        uint timeDelta = block.timestamp.sub(lastUpdated).mul(SafeDecimalMath.unit());
-
-        // 4. Get the latest cumulative rate. F_n+1 = F_n + F_last
-        uint latestCumulative = lastRate.add(rate.multiplyDecimal(timeDelta));
-
-        // 5. If the loan was just opened, don't record any interest. Otherwise multiple by the amount outstanding.
-        uint interest = loan.interestIndex == 0 ? 0 : loan.amount.multiplyDecimal(latestCumulative.sub(entryRate));
-
-        // 7. Update rates with the lastest cumulative rate. This also updates the time.
-        loan.short ? manager.updateShortRates(loan.currency, latestCumulative) : manager.updateBorrowRates(latestCumulative);
->>>>>>> d0a27caa
 
         // 8. Update loan
         loan.accruedInterest = loan.accruedInterest.add(interest);
@@ -878,23 +569,14 @@
             loan.amount = loan.amount.sub(payment);
 
             // And get the manager to reduce the total long/short balance.
-<<<<<<< HEAD
             if (loan.short) {
                 manager.decrementShorts(loan.currency, payment);
-=======
-            if (loanAfter.short) {
-                manager.decrementShorts(loanAfter.currency, payment);
->>>>>>> d0a27caa
 
                 if (shortingRewards[loan.currency] != address(0)) {
                     IShortingRewards(shortingRewards[loan.currency]).withdraw(loan.account, payment);
                 }
             } else {
-<<<<<<< HEAD
                 manager.decrementLongs(loan.currency, payment);
-=======
-                manager.decrementLongs(loanAfter.currency, payment);
->>>>>>> d0a27caa
             }
         }
     }

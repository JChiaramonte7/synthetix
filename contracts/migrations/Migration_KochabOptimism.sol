--- conflicted
+++ resolved
@@ -21,18 +21,6 @@
     // EXISTING SYNTHETIX CONTRACTS
     // ----------------------------
 
-<<<<<<< HEAD
-    // https://kovan-explorer.optimism.io/address/0xb08b62e1cdfd37eCCd69A9ACe67322CCF801b3A6
-    AddressResolver public constant addressresolver_i = AddressResolver(0xb08b62e1cdfd37eCCd69A9ACe67322CCF801b3A6);
-    // https://kovan-explorer.optimism.io/address/0xE90F90DCe5010F615bEC29c5db2D9df798D48183
-    SystemStatus public constant systemstatus_i = SystemStatus(0xE90F90DCe5010F615bEC29c5db2D9df798D48183);
-    // https://kovan-explorer.optimism.io/address/0x0E758fb217AFd27D282594f5bca1828985906f03
-    IIssuer public constant issuer_i = IIssuer(0x0E758fb217AFd27D282594f5bca1828985906f03);
-    // https://kovan-explorer.optimism.io/address/0xd98Ca2C4EFeFADC5Fe1e80ee4b872086E3Eac01C
-    ICollateralManager public constant collateralmanager_i = ICollateralManager(0xd98Ca2C4EFeFADC5Fe1e80ee4b872086E3Eac01C);
-    // https://kovan-explorer.optimism.io/address/0x65d3c950A30524D9f882cFf826040F3941D1ADAA
-    CollateralShort public constant collateralshort_i = CollateralShort(0x65d3c950A30524D9f882cFf826040F3941D1ADAA);
-=======
     // https://explorer.optimism.io/address/0x95A6a3f44a70172E7d50a9e28c85Dfd712756B8C
     AddressResolver public constant addressresolver_i = AddressResolver(0x95A6a3f44a70172E7d50a9e28c85Dfd712756B8C);
     // https://explorer.optimism.io/address/0xE8c41bE1A167314ABAF2423b72Bf8da826943FFD
@@ -43,23 +31,15 @@
     ICollateralManager public constant collateralmanager_i = ICollateralManager(0x15E7D4972a3E477878A5867A47617122BE2d1fF0);
     // https://explorer.optimism.io/address/0xeb4b5ABcE7310855319440d936cd3aDd77DFA193
     CollateralShort public constant collateralshort_i = CollateralShort(0xeb4b5ABcE7310855319440d936cd3aDd77DFA193);
->>>>>>> a5d5efd7
 
     // ----------------------------------
     // NEW CONTRACTS DEPLOYED TO BE ADDED
     // ----------------------------------
 
-<<<<<<< HEAD
-    // https://kovan-explorer.optimism.io/address/0x0E758fb217AFd27D282594f5bca1828985906f03
-    address public constant new_Issuer_contract = 0x0E758fb217AFd27D282594f5bca1828985906f03;
-    // https://kovan-explorer.optimism.io/address/0x65d3c950A30524D9f882cFf826040F3941D1ADAA
-    address public constant new_CollateralShort_contract = 0x65d3c950A30524D9f882cFf826040F3941D1ADAA;
-=======
     // https://explorer.optimism.io/address/0x84Ec90f9CD4D00Ad95002d88D35f99cd9F66E393
     address public constant new_Issuer_contract = 0x84Ec90f9CD4D00Ad95002d88D35f99cd9F66E393;
     // https://explorer.optimism.io/address/0xeb4b5ABcE7310855319440d936cd3aDd77DFA193
     address public constant new_CollateralShort_contract = 0xeb4b5ABcE7310855319440d936cd3aDd77DFA193;
->>>>>>> a5d5efd7
 
     constructor() public BaseMigration(OWNER) {}
 
@@ -88,11 +68,7 @@
         // Add synths to the Issuer contract - batch 1;
         issuer_addSynths_6();
         // Ensure the CollateralManager has all Collateral contracts added;
-<<<<<<< HEAD
-        collateralmanager_addCollaterals_7();
-=======
         collateralmanager_addCollaterals_8();
->>>>>>> a5d5efd7
         // Ensure the CollateralShort contract has all associated synths added;
         collateralshort_addSynths_9();
         // Ensure the CollateralShort contract has its issue fee rate set;
@@ -155,23 +131,12 @@
     }
 
     function addressresolver_rebuildCaches_2() internal {
-<<<<<<< HEAD
-        MixinResolver[] memory addressresolver_rebuildCaches_destinations_2_0 = new MixinResolver[](7);
-        addressresolver_rebuildCaches_destinations_2_0[0] = MixinResolver(0x8e08BF90B979698AdB6d722E9e27263f36366414);
-        addressresolver_rebuildCaches_destinations_2_0[1] = MixinResolver(0x8B1CC80c79025477Ab1665284ff08d731FcbC3cF);
-        addressresolver_rebuildCaches_destinations_2_0[2] = MixinResolver(0xf94f90B6BeEEb67327581Fe104a1A078B7AC8F89);
-        addressresolver_rebuildCaches_destinations_2_0[3] = MixinResolver(0x2eC164E5b91f9627193C0268F1462327e3D7EC68);
-        addressresolver_rebuildCaches_destinations_2_0[4] = MixinResolver(0xd98Ca2C4EFeFADC5Fe1e80ee4b872086E3Eac01C);
-        addressresolver_rebuildCaches_destinations_2_0[5] = MixinResolver(new_Issuer_contract);
-        addressresolver_rebuildCaches_destinations_2_0[6] = MixinResolver(new_CollateralShort_contract);
-=======
         MixinResolver[] memory addressresolver_rebuildCaches_destinations_2_0 = new MixinResolver[](5);
         addressresolver_rebuildCaches_destinations_2_0[0] = MixinResolver(0xC19d27d1dA572d582723C1745650E51AC4Fc877F);
         addressresolver_rebuildCaches_destinations_2_0[1] = MixinResolver(0xc66499aCe3B6c6a30c784bE5511E8d338d543913);
         addressresolver_rebuildCaches_destinations_2_0[2] = MixinResolver(0x15E7D4972a3E477878A5867A47617122BE2d1fF0);
         addressresolver_rebuildCaches_destinations_2_0[3] = MixinResolver(new_Issuer_contract);
         addressresolver_rebuildCaches_destinations_2_0[4] = MixinResolver(new_CollateralShort_contract);
->>>>>>> a5d5efd7
         addressresolver_i.rebuildCaches(addressresolver_rebuildCaches_destinations_2_0);
     }
 
@@ -193,35 +158,6 @@
         issuer_i.addSynths(issuer_addSynths_synthsToAdd_6_0);
     }
 
-<<<<<<< HEAD
-    function collateralmanager_addCollaterals_7() internal {
-        address[] memory collateralmanager_addCollaterals_collaterals_7_0 = new address[](1);
-        collateralmanager_addCollaterals_collaterals_7_0[0] = address(new_CollateralShort_contract);
-        collateralmanager_i.addCollaterals(collateralmanager_addCollaterals_collaterals_7_0);
-    }
-
-    function collateralshort_addSynths_9() internal {
-        bytes32[] memory collateralshort_addSynths__synthNamesInResolver_9_0 = new bytes32[](9);
-        collateralshort_addSynths__synthNamesInResolver_9_0[0] = bytes32("SynthsBTC");
-        collateralshort_addSynths__synthNamesInResolver_9_0[1] = bytes32("SynthsETH");
-        collateralshort_addSynths__synthNamesInResolver_9_0[2] = bytes32("SynthsLINK");
-        collateralshort_addSynths__synthNamesInResolver_9_0[3] = bytes32("SynthsUNI");
-        collateralshort_addSynths__synthNamesInResolver_9_0[4] = bytes32("SynthsAAVE");
-        collateralshort_addSynths__synthNamesInResolver_9_0[5] = bytes32("SynthsSOL");
-        collateralshort_addSynths__synthNamesInResolver_9_0[6] = bytes32("SynthsAVAX");
-        collateralshort_addSynths__synthNamesInResolver_9_0[7] = bytes32("SynthsMATIC");
-        collateralshort_addSynths__synthNamesInResolver_9_0[8] = bytes32("SynthsEUR");
-        bytes32[] memory collateralshort_addSynths__synthKeys_9_1 = new bytes32[](9);
-        collateralshort_addSynths__synthKeys_9_1[0] = bytes32("sBTC");
-        collateralshort_addSynths__synthKeys_9_1[1] = bytes32("sETH");
-        collateralshort_addSynths__synthKeys_9_1[2] = bytes32("sLINK");
-        collateralshort_addSynths__synthKeys_9_1[3] = bytes32("sUNI");
-        collateralshort_addSynths__synthKeys_9_1[4] = bytes32("sAAVE");
-        collateralshort_addSynths__synthKeys_9_1[5] = bytes32("sSOL");
-        collateralshort_addSynths__synthKeys_9_1[6] = bytes32("sAVAX");
-        collateralshort_addSynths__synthKeys_9_1[7] = bytes32("sMATIC");
-        collateralshort_addSynths__synthKeys_9_1[8] = bytes32("sEUR");
-=======
     function collateralmanager_addCollaterals_8() internal {
         address[] memory collateralmanager_addCollaterals_collaterals_8_0 = new address[](1);
         collateralmanager_addCollaterals_collaterals_8_0[0] = address(new_CollateralShort_contract);
@@ -247,7 +183,6 @@
         collateralshort_addSynths__synthKeys_9_1[5] = bytes32("sMATIC");
         collateralshort_addSynths__synthKeys_9_1[6] = bytes32("sUNI");
         collateralshort_addSynths__synthKeys_9_1[7] = bytes32("sAAVE");
->>>>>>> a5d5efd7
         collateralshort_i.addSynths(
             collateralshort_addSynths__synthNamesInResolver_9_0,
             collateralshort_addSynths__synthKeys_9_1

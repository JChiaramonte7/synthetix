--- conflicted
+++ resolved
@@ -33,17 +33,6 @@
     bytes32 private constant CONTRACT_FEEPOOL = "FeePool";
     bytes32 private constant CONTRACT_FUTURESMARKETMANAGER = "FuturesMarketManager";
 
-<<<<<<< HEAD
-    bytes32[24] internal addressesToCache = [
-        CONTRACT_SYSTEMSTATUS,
-        CONTRACT_EXCHANGER,
-        CONTRACT_ISSUER,
-        CONTRACT_FEEPOOL,
-        CONTRACT_FUTURESMARKETMANAGER
-    ];
-
-=======
->>>>>>> 74f4d3fc
     /* ========== CONSTRUCTOR ========== */
 
     constructor(
@@ -185,18 +174,6 @@
 
     /* ========== VIEWS ========== */
 
-<<<<<<< HEAD
-=======
-    // Note: use public visibility so that it can be invoked in a subclass
-    function resolverAddressesRequired() public view returns (bytes32[] memory addresses) {
-        addresses = new bytes32[](4);
-        addresses[0] = CONTRACT_SYSTEMSTATUS;
-        addresses[1] = CONTRACT_EXCHANGER;
-        addresses[2] = CONTRACT_ISSUER;
-        addresses[3] = CONTRACT_FEEPOOL;
-    }
-
->>>>>>> 74f4d3fc
     function systemStatus() internal view returns (ISystemStatus) {
         return ISystemStatus(requireAndGetAddress(CONTRACT_SYSTEMSTATUS));
     }
@@ -214,7 +191,7 @@
     }
 
     function futuresMarketManager() internal view returns (address) {
-        return requireAndGetAddress(CONTRACT_FUTURESMARKETMANAGER, "Missing FuturesMarketManager");
+        return requireAndGetAddress(CONTRACT_FUTURESMARKETMANAGER);
     }
 
     function _ensureCanTransfer(address from, uint value) internal view {

--- conflicted
+++ resolved
@@ -31,12 +31,8 @@
 	},
 	{
 		"name": "sCHF",
-<<<<<<< HEAD
-		"asset": "CHF"
-=======
 		"asset": "CHF",
 		"subclass": "MultiCollateralSynth"
->>>>>>> af2813c6
 	},
 	{
 		"name": "sBTC",
@@ -50,12 +46,8 @@
 	},
 	{
 		"name": "sLINK",
-<<<<<<< HEAD
-		"asset": "LINK"
-=======
 		"asset": "LINK",
 		"subclass": "MultiCollateralSynth"
->>>>>>> af2813c6
 	},
 	{
 		"name": "sDEFI",
@@ -132,10 +124,6 @@
 				"weight": 2.5
 			}
 		],
-<<<<<<< HEAD
-		"subclass": "PurgeableSynth"
-=======
 		"subclass": "MultiCollateralSynth"
->>>>>>> af2813c6
 	}
 ]
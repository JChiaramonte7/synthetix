--- conflicted
+++ resolved
@@ -6638,100 +6638,56 @@
 		"contracts": {
 			"FeePool": {
 				"address": "0x660F51083E8c8eC1aD2771bDAa4104B84b1A793E",
-<<<<<<< HEAD
-				"status": "current",
-				"keccak256": "0xd89c6712f340c7d732ae4d72522fdeb7c0abe590d8a7919b775a7a328f00853e"
+				"status": "replaced",
+				"keccak256": "0xd89c6712f340c7d732ae4d72522fdeb7c0abe590d8a7919b775a7a328f00853e",
+				"replaced_in": "v2.53.0-alpha"
 			},
 			"Synthetix": {
 				"address": "0x9CAa994c1de15B13bb9b1C435305AE1e548E0721",
-				"status": "current",
-				"keccak256": "0x108639f645916f5c522136377c190889269946e1042dfd4bf9d86ed226bb2443"
+				"status": "replaced",
+				"keccak256": "0x108639f645916f5c522136377c190889269946e1042dfd4bf9d86ed226bb2443",
+				"replaced_in": "v2.53.0-alpha"
 			},
 			"SynthsBTC": {
 				"address": "0xe9bC4e7AE355c88724C5d43BD89fBDB118B95eb0",
-				"status": "current",
-				"keccak256": "0x76c4e4393a6210843be7153bb9582c26d23860bd286e471b4e4eee9959f9edfd"
+				"status": "replaced",
+				"keccak256": "0x76c4e4393a6210843be7153bb9582c26d23860bd286e471b4e4eee9959f9edfd",
+				"replaced_in": "v2.53.0-alpha"
 			},
 			"SynthsUSD": {
 				"address": "0x4e890A2aee91ddcaef97410cB45D4C6cBCA583B0",
-				"status": "current",
-				"keccak256": "0x76c4e4393a6210843be7153bb9582c26d23860bd286e471b4e4eee9959f9edfd"
+				"status": "replaced",
+				"keccak256": "0x76c4e4393a6210843be7153bb9582c26d23860bd286e471b4e4eee9959f9edfd",
+				"replaced_in": "v2.53.0-alpha"
 			},
 			"SynthsETH": {
 				"address": "0x75dc07eF40b3fC1045E25EE2bf3FfDD9BE4cCD68",
-				"status": "current",
-				"keccak256": "0x76c4e4393a6210843be7153bb9582c26d23860bd286e471b4e4eee9959f9edfd"
+				"status": "replaced",
+				"keccak256": "0x76c4e4393a6210843be7153bb9582c26d23860bd286e471b4e4eee9959f9edfd",
+				"replaced_in": "v2.53.0-alpha"
 			},
 			"Exchanger": {
 				"address": "0xa7679E25A6DF152691AE8Dbd147E88f0974D6f5A",
-				"status": "current",
-				"keccak256": "0x059aa9b7964b0808f8cd484d5f281c3d13141a379af7c58b781c4b62839e79d2"
+				"status": "replaced",
+				"keccak256": "0x059aa9b7964b0808f8cd484d5f281c3d13141a379af7c58b781c4b62839e79d2",
+				"replaced_in": "v2.53.0-alpha"
 			},
 			"Issuer": {
 				"address": "0x26a2356A295bEa8bCA0440a88Eec8605234FdC29",
-				"status": "current",
-				"keccak256": "0x7bb8720e81ffb9193b8e2565e3b3a4824a210ed26fca933f063125e21ce796a3"
+				"status": "replaced",
+				"keccak256": "0x7bb8720e81ffb9193b8e2565e3b3a4824a210ed26fca933f063125e21ce796a3",
+				"replaced_in": "v2.51.0-alpha"
 			},
 			"DebtCache": {
 				"address": "0x45545Ab4a249E93Bd204329b295AFbeDF94E1Fa8",
-				"status": "current",
-				"keccak256": "0x97562d4d9a115f3c4d4233faae0c98120dd816737ddcef529c9723f35de09225"
+				"status": "replaced",
+				"keccak256": "0x97562d4d9a115f3c4d4233faae0c98120dd816737ddcef529c9723f35de09225",
+				"replaced_in": "v2.51.0-alpha"
 			},
 			"SynthRedeemer": {
 				"address": "0xFa01a0494913b150Dd37CbE1fF775B08f108dEEa",
 				"status": "current",
 				"keccak256": "0x4d31499235bb64ab5975313a6c9208fad376de17a3d78f8f11e530b6d0f4af0b"
-=======
-				"status": "replaced",
-				"keccak256": "0xd89c6712f340c7d732ae4d72522fdeb7c0abe590d8a7919b775a7a328f00853e",
-				"replaced_in": "v2.53.0-alpha"
-			},
-			"Synthetix": {
-				"address": "0x9CAa994c1de15B13bb9b1C435305AE1e548E0721",
-				"status": "replaced",
-				"keccak256": "0x108639f645916f5c522136377c190889269946e1042dfd4bf9d86ed226bb2443",
-				"replaced_in": "v2.53.0-alpha"
-			},
-			"SynthsBTC": {
-				"address": "0xe9bC4e7AE355c88724C5d43BD89fBDB118B95eb0",
-				"status": "replaced",
-				"keccak256": "0x76c4e4393a6210843be7153bb9582c26d23860bd286e471b4e4eee9959f9edfd",
-				"replaced_in": "v2.53.0-alpha"
-			},
-			"SynthsUSD": {
-				"address": "0x4e890A2aee91ddcaef97410cB45D4C6cBCA583B0",
-				"status": "replaced",
-				"keccak256": "0x76c4e4393a6210843be7153bb9582c26d23860bd286e471b4e4eee9959f9edfd",
-				"replaced_in": "v2.53.0-alpha"
-			},
-			"SynthsETH": {
-				"address": "0x75dc07eF40b3fC1045E25EE2bf3FfDD9BE4cCD68",
-				"status": "replaced",
-				"keccak256": "0x76c4e4393a6210843be7153bb9582c26d23860bd286e471b4e4eee9959f9edfd",
-				"replaced_in": "v2.53.0-alpha"
-			},
-			"Exchanger": {
-				"address": "0xa7679E25A6DF152691AE8Dbd147E88f0974D6f5A",
-				"status": "replaced",
-				"keccak256": "0x059aa9b7964b0808f8cd484d5f281c3d13141a379af7c58b781c4b62839e79d2",
-				"replaced_in": "v2.53.0-alpha"
-			},
-			"Issuer": {
-				"address": "0x26a2356A295bEa8bCA0440a88Eec8605234FdC29",
-				"status": "replaced",
-				"keccak256": "0x7bb8720e81ffb9193b8e2565e3b3a4824a210ed26fca933f063125e21ce796a3",
-				"replaced_in": "v2.51.0-alpha"
-			},
-			"DebtCache": {
-				"address": "0x45545Ab4a249E93Bd204329b295AFbeDF94E1Fa8",
-				"status": "replaced",
-				"keccak256": "0x97562d4d9a115f3c4d4233faae0c98120dd816737ddcef529c9723f35de09225",
-				"replaced_in": "v2.51.0-alpha"
-			},
-			"SynthRedeemer": {
-				"address": "0xFa01a0494913b150Dd37CbE1fF775B08f108dEEa",
-				"status": "current",
-				"keccak256": "0x4d31499235bb64ab5975313a6c9208fad376de17a3d78f8f11e530b6d0f4af0b"
 			}
 		}
 	},
@@ -6896,7 +6852,6 @@
 				"address": "0x6B4D3e213e10d9238c1a1A87E493687cc2eb1DD0",
 				"status": "current",
 				"keccak256": "0x582cac91f50cfefc154d67097081d0dd0d4877333df51c3cfe19485f80ef7e74"
->>>>>>> af2813c6
 			}
 		}
 	}

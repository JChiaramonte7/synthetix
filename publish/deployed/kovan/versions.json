--- conflicted
+++ resolved
@@ -7566,15 +7566,6 @@
 			}
 		}
 	},
-<<<<<<< HEAD
-	"v2.73.0-alpha": {
-		"tag": "v2.73.0-alpha",
-		"fulltag": "v2.73.0-alpha",
-		"release": "Denebola",
-		"network": "kovan",
-		"date": "2022-06-14T17:07:31-04:00",
-		"commit": "5e8d329bd67c9cd09904cbe610974ee6c6750ea4",
-=======
 	"v2.73.1": {
 		"tag": "v2.73.1",
 		"fulltag": "v2.73.1",
@@ -7582,7 +7573,6 @@
 		"network": "kovan",
 		"date": "2022-06-14T21:02:22-04:00",
 		"commit": "ec573539aa1a78bb4443971aa45ef22a6c13d13b",
->>>>>>> 4d870872
 		"contracts": {
 			"OneNetAggregatorsDEFI": {
 				"address": "0xC3bbc96EC3Fe83A279Ca369E51Ba5608F007dB30",

--- conflicted
+++ resolved
@@ -5719,14 +5719,9 @@
 			},
 			"Issuer": {
 				"address": "0x3EC963b820427F83B4c1F8A8E549C4d50A59519a",
-<<<<<<< HEAD
-				"status": "current",
-				"keccak256": "0xf6b38cc555bf11c4c5a5b13316a65f4ec59230524ca1b8c969fcdcbc20c2c922"
-=======
 				"status": "replaced",
 				"keccak256": "0xf6b38cc555bf11c4c5a5b13316a65f4ec59230524ca1b8c969fcdcbc20c2c922",
 				"replaced_in": "v2.29.0-alpha-1"
->>>>>>> 0ef359a9
 			},
 			"SystemStatus": {
 				"address": "0x5EFe8c7C561dEAb6ceC2DB9C40F5d0c7d4b4029E",
@@ -5750,10 +5745,6 @@
 		"contracts": {
 			"ExchangeRates": {
 				"address": "0xC6484ADCA44c3e524cdf82A3f293C77390272180",
-<<<<<<< HEAD
-				"status": "current",
-				"keccak256": "0x9b7626bb44a60f17f989367a27bbc71b7b86d63a03033c7ed5c7fb5d3eedc743"
-=======
 				"status": "replaced",
 				"keccak256": "0x9b7626bb44a60f17f989367a27bbc71b7b86d63a03033c7ed5c7fb5d3eedc743",
 				"replaced_in": "v2.29.0-alpha-1"
@@ -5803,7 +5794,6 @@
 				"address": "0x8b6002e80C987eeFb781a968aEe019F4A8193233",
 				"status": "current",
 				"keccak256": "0xd75e68a23fef19a0e8604bebe92baa040bfb590ae5259333aeb63ac413c94da1"
->>>>>>> 0ef359a9
 			}
 		}
 	}

--- conflicted
+++ resolved
@@ -317,9 +317,9 @@
 	"OwnerRelayOnEthereum": {
 		"deploy": false
 	},
-<<<<<<< HEAD
 	"SynthRedeemer": {
-=======
+		"deploy": false
+	},
 	"TokenStatesETHBTC": {
 		"deploy": false
 	},
@@ -327,7 +327,6 @@
 		"deploy": false
 	},
 	"SynthsETHBTC": {
->>>>>>> 4c981ba7
 		"deploy": false
 	}
 }
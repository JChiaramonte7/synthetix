--- conflicted
+++ resolved
@@ -26,12 +26,9 @@
 	"ExchangeCircuitBreaker": {
 		"deploy": true
 	},
-<<<<<<< HEAD
 	"Exchanger": {
 		"deploy": true
 	},
-=======
->>>>>>> af2813c6
 	"ExchangeState": {
 		"deploy": true
 	},
@@ -155,7 +152,6 @@
 	"EtherWrapper": {
 		"deploy": true
 	},
-<<<<<<< HEAD
 	"ProxyFuturesMarketBTC": {
 		"deploy": true
 	},
@@ -184,20 +180,17 @@
 		"deploy": true
 	},
 	"FuturesMarketData": {
-=======
+		"deploy": true
+	},
 	"WrapperFactory": {
->>>>>>> af2813c6
 		"deploy": true
 	},
 	"WETH": {
 		"deploy": true
 	},
-<<<<<<< HEAD
-=======
 	"OwnerRelayOnOptimism": {
 		"deploy": true
 	},
->>>>>>> af2813c6
 	"SynthRedeemer": {
 		"deploy": true
 	}

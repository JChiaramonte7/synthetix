[
	{
		"name": "Pollux",
		"version": {
			"major": 2,
			"minor": 27
		},
		"sources": [
			"Exchanger",
			"ExchangeRates",
			"FeePool",
			"FlexibleStorage",
			"Issuer",
			"Liquidations",
			"Synthetix",
			"SystemSettings",
			"TradingRewards"
		],
		"sips": [63, 64, 75, 76, 78]
	},
	{
		"name": "Formalhaut",
		"version": {
			"major": 2,
			"minor": 28
		},
		"sources": [
			"ExchangeRates",
			"Issuer",
			"FeePool",
			"EtherCollateralsUSD",
			"SynthsUSD"
		],
		"sips": [85, 86]
	},
	{
		"name": "Deneb",
		"version": {
			"major": 2,
			"minor": 30
		},
		"sources": ["Exchanger", "ExchangeRates", "Issuer", "SystemSettings"],
		"sips": [83, 84, 88]
	},
	{
		"name": "Mimosa",
		"version": {
			"major": 2,
			"minor": 31
		},
		"sources": [
			"DebtCache",
			"Exchanger",
			"ExchangeRates",
			"Issuer",
			"Synthetix"
		],
		"sips": [89, 91, 92]
	},
	{
		"name": "Regulus",
		"version": {
			"major": 2,
			"minor": 32
		},
		"sources": ["Exchanger", "Synthetix"],
		"sips": [94]
	},
	{
		"name": "Adhara",
		"version": {
			"major": 2,
			"minor": 34
		},
		"sources": ["Exchanger"],
		"sips": [98, 99]
	},
	{
		"name": "Shaula",
		"version": {
			"major": 2,
			"minor": 35
		},
		"sources": [
			"AddressResolver",
			"BinaryOptionMarketFactory",
			"BinaryOptionMarketManager",
			"CollateralErc20",
			"CollateralEth",
			"CollateralManager",
			"CollateralManagerState",
			"CollateralStateErc20",
			"CollateralStateEth",
			"CollateralStateShort",
			"CollateralShort",
			"DebtCache",
			"ExchangeRates",
			"Exchanger",
			"FeePool",
			"Issuer",
			"Liquidations",
			"RewardEscrowV2",
			"SystemSettings",
			"Synthetix",
			"TradingRewards",
			"Synth(s|i).+"
		],
		"sips": [97, 100, 103]
	},
	{
		"name": "Castor",
		"version": {
			"major": 2,
			"minor": 36
		},
		"sources": [
			"CollateralErc20",
			"CollateralEth",
			"CollateralStateErc20",
			"CollateralStateEth",
			"CollateralStateShort",
			"CollateralShort",
			"FeePool",
			"Issuer",
			"RewardEscrowV2",
			"Synthetix",
			"SynthetixBridgeToOptimism",
			"SystemSettings"
		],
		"sips": [60, 102, 105]
	},
	{
		"name": "Gacrux",
		"version": {
			"major": 2,
			"minor": 37
		},
		"ovm": true,
		"sources": ["FeePool", "FeePoolState", "SynthetixState"],
		"sips": [106]
	},
	{
		"name": "Bellatrix",
		"version": {
			"major": 2,
			"minor": 38
		},
		"sources": ["Synthetix", "SystemStatus"],
		"sips": [109]
	},
	{
		"name": "Elnath",
		"version": {
			"major": 2,
			"minor": 39
		},
		"sources": [],
		"sips": [110]
	},
	{
		"name": "L2 Phase 1 OVM (Kovan)",
		"version": {
			"major": 2,
			"minor": 40
		},
		"ovm": true,
		"sources": ["Synthetix", "Exchanger", "SystemStatus"],
		"sips": [109, 117, 118]
	},
	{
		"name": "Miaplacidus",
		"version": {
			"major": 2,
			"minor": 41
		},
		"sources": [],
		"sips": [113]
	},
	{
		"name": "Alnilam",
		"version": {
			"major": 2,
			"minor": 42
		},
		"sources": ["Exchanger", "VirtualSynthMastercopy"],
		"sips": [107, 114, 126, 127]
	},
	{
		"name": "Regora",
		"version": {
			"major": 2,
			"minor": 43
		},
		"sources": [],
		"sips": [115, 128]
	},
	{
		"name": "Alnair",
		"version": {
			"major": 2,
			"minor": 44
		},
		"sources": ["SynthetixBridgeToOptimism", "SynthetixBridgeEscrow"],
		"sips": [116]
	},
	{
		"name": "Alnair (Optimism)",
		"version": {
			"major": 2,
			"minor": 44
		},
		"ovm": true,
		"sources": [
			"SynthetixBridgeToBase",
			"Synthetix",
			"Exchanger",
			"DebtCache",
			"SystemStatus"
		],
		"sips": [116, 117, 118]
	},
	{
		"name": "Alioth",
		"version": {
			"major": 2,
			"minor": 45
		},
		"sources": [
			"DebtCache",
			"EtherWrapper",
			"FeePool",
			"Issuer",
			"NativeEtherWrapper",
			"SynthsETH",
			"SynthsUSD",
			"SystemSettings"
		],
		"sips": [112, 136]
	},
	{
		"name": "Alnitak",
		"version": {
			"major": 2,
			"minor": 46
		},
<<<<<<< HEAD
		"sources": [
			"ExchagneRates",
			"DebtCache",
			"Exchanger",
			"Synthetix",
			"SystemSettings"
		],
		"sips": [120, 138, 139, 140, 145, 150, 151]
=======
		"sources": ["Exchanger", "Synthetix"],
		"sips": [138, 139, 140, 151]
>>>>>>> dd40ad55
	},
	{
		"name": "Alnitak (Optimism)",
		"version": {
			"major": 2,
			"minor": 46
		},
		"ovm": true,
		"sources": ["EtherWrapper", "Exchanger", "Synthetix", "SystemSettings"],
		"sips": [138, 139, 140]
	}
]<|MERGE_RESOLUTION|>--- conflicted
+++ resolved
@@ -243,19 +243,8 @@
 			"major": 2,
 			"minor": 46
 		},
-<<<<<<< HEAD
-		"sources": [
-			"ExchagneRates",
-			"DebtCache",
-			"Exchanger",
-			"Synthetix",
-			"SystemSettings"
-		],
-		"sips": [120, 138, 139, 140, 145, 150, 151]
-=======
 		"sources": ["Exchanger", "Synthetix"],
 		"sips": [138, 139, 140, 151]
->>>>>>> dd40ad55
 	},
 	{
 		"name": "Alnitak (Optimism)",

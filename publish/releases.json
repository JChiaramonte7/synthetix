--- conflicted
+++ resolved
@@ -695,21 +695,6 @@
 			"released": "both"
 		},
 		{
-			"sip": 252,
-			"layer": "both",
-			"sources": [
-				"Issuer",
-				"RewardEscrowV2",
-				"Synthetix",
-				"Liquidator",
-				"RewardEscrowV2Storage"
-			]
-<<<<<<< HEAD
-    },
-=======
-		},
->>>>>>> ea5d9395
-		{
 			"sip": 257,
 			"layer": "both",
 			"sources": ["ExchangeRates"],

{
	"sips": [
		{
			"sip": 60,
			"layer": "base",
			"released": "base",
			"sources": [
				"FeePool",
				"Issuer",
				"RewardEscrowV2",
				"Synthetix",
				"SystemSettings"
			]
		},
		{
			"sip": 63,
			"layer": "base",
			"released": "base",
			"sources": ["Exchanger", "Synthetix", "SystemSettings", "TradingRewards"]
		},
		{
			"sip": 64,
			"layer": "base",
			"released": "base",
			"sources": [
				"Exchanger",
				"ExchangeRates",
				"FeePool",
				"FlexibleStorage",
				"Issuer",
				"FeePool",
				"Liquidations",
				"SystemSettings"
			]
		},
		{
			"sip": 75,
			"layer": "base",
			"released": "base",
			"sources": ["ExchangeRates"]
		},
		{
			"sip": 76,
			"layer": "base",
			"released": "base",
			"sources": [
				"Exchanger",
				"ExchangeRates",
				"FeePool",
				"Issuer",
				"Liquidations",
				"Synthetix",
				"SystemSettings"
			]
		},
		{
			"sip": 78,
			"layer": "base",
			"released": "base",
			"sources": ["Exchanger", "ExchangeRates"]
		},
		{
			"sip": 80,
			"layer": "both",
			"sources": {
				"base": [
					"Exchanger",
					"ExchangeRates",
					"ExchangeCircuitBreaker",
					"FeePool",
					"Issuer",
					"DebtCache",
					"Synth(s|i).+",
					"SignedSafeDecimalMath",
					"SystemStatus",
					"FuturesMarketManager"
				],
				"ovm": [
					"Exchanger",
					"ExchangeRates",
					"ExchangeCircuitBreaker",
					"FeePool",
					"Issuer",
					"DebtCache",
					"Synth(s|i).+",
					"SignedSafeDecimalMath",
					"SystemStatus",
					"FuturesMarket.+",
					"FuturesMarketManager",
					"FuturesMarketSettings",
					"FuturesMarketData"
				]
			},
			"released": "both"
		},
		{
			"sip": 83,
			"layer": "base",
			"released": "base",
			"sources": ["Exchanger", "ExchangeRates", "Issuer", "SystemSettings"]
		},
		{
			"sip": 85,
			"layer": "base",
			"released": "base",
			"sources": ["EtherCollateralsUSD", "FeePool", "Issuer", "SynthsUSD"]
		},
		{
			"sip": 86,
			"layer": "base",
			"released": "base",
			"sources": ["ExchangeRates"]
		},
		{
			"sip": 88,
			"layer": "base",
			"released": "base",
			"sources": ["ExchangeRates"]
		},
		{
			"sip": 89,
			"layer": "base",
			"released": "base",
			"sources": ["Exchanger", "Synthetix"]
		},
		{
			"sip": 91,
			"layer": "base",
			"released": "base",
			"sources": ["DebtCache", "Exchanger", "Issuer"]
		},
		{
			"sip": 92,
			"layer": "base",
			"released": "base",
			"sources": ["ExchangeRates"]
		},
		{
			"sip": 94,
			"layer": "base",
			"released": "base",
			"sources": ["Exchanger", "Synthetix"]
		},
		{
			"sip": 97,
			"layer": "base",
			"released": "base",
			"sources": [
				"CollateralErc20",
				"CollateralEth",
				"CollateralManager",
				"CollateralManagerState",
				"CollateralStateErc20",
				"CollateralStateEth",
				"DebtCache",
				"FeePool",
				"Issuer",
				"SynthsBTC",
				"SynthsETH",
				"SynthsUSD"
			]
		},
		{
			"sip": 98,
			"layer": "base",
			"released": "base",
			"sources": ["Exchanger"]
		},
		{
			"sip": 100,
			"layer": "base",
			"released": "base",
			"sources": [
				"AddressResolver",
				"BinaryOptionMarketFactory",
				"BinaryOptionMarketManager",
				"DebtCache",
				"ExchangeRates",
				"Exchanger",
				"FeePool",
				"Issuer",
				"Liquidations",
				"RewardEscrowV2",
				"SystemSettings",
				"Synthetix",
				"TradingRewards",
				"Synth(s|i).+"
			]
		},
		{
			"sip": 102,
			"layer": "both",
			"released": "both",
			"sources": {
				"base": ["SynthetixBridgeToOptimism"],
				"ovm": [
					"AddressResolver",
					"CollateralManager",
					"DappMaintenance",
					"DebtCache",
					"EscrowChecker",
					"EtherCollateral",
					"EtherCollateralsUSD",
					"Exchanger",
					"ExchangeRates",
					"ExchangeState",
					"FeePool",
					"FeePoolState",
					"FlexibleStorage",
					"Issuer",
					"Math",
					"ProxyERC20",
					"ProxyERC20sUSD",
					"ProxyFeePool",
					"ProxysUSD",
					"ProxySynthetix",
					"ReadProxyAddressResolver",
					"RewardEscrow",
					"RewardEscrowV2",
					"RewardsDistribution",
					"SafeDecimalMath",
					"Synthetix",
					"SynthetixBridgeToBase",
					"SynthetixEscrow",
					"SynthetixState",
					"SynthsUSD",
					"SynthUtil",
					"SystemSettings",
					"SystemStatus",
					"TokenStatesUSD",
					"TokenStateSynthetix",
					"TradingRewards"
				]
			}
		},
		{
			"sip": 103,
			"layer": "base",
			"released": "base",
			"sources": ["CollateralStateShort", "CollateralShort", "SynthsUSD"]
		},
		{
			"sip": 105,
			"layer": "base",
			"released": "base",
			"sources": [
				"CollateralErc20",
				"CollateralEth",
				"CollateralStateErc20",
				"CollateralStateEth",
				"CollateralStateShort",
				"CollateralShort"
			]
		},
		{
			"sip": 106,
			"layer": "ovm",
			"released": "ovm",
			"sources": ["FeePool", "FeePoolState", "SynthetixState"]
		},
		{
			"sip": 109,
			"layer": "both",
			"released": "both",
			"sources": ["Synthetix", "SystemStatus"]
		},
		{
			"sip": 112,
			"released": "base",
			"layer": "base",
			"sources": [
				"DebtCache",
				"EtherWrapper",
				"FeePool",
				"NativeEtherWrapper",
				"SynthsETH",
				"SynthsUSD",
				"SystemSettings"
			]
		},
		{
			"sip": 115,
			"layer": "base",
			"released": "base"
		},
		{
			"sip": 116,
			"layer": "both",
			"released": "both",
			"sources": {
				"base": ["SynthetixBridgeToOptimism", "SynthetixBridgeEscrow"],
				"ovm": [
					"DebtCache",
					"Exchanger",
					"Synthetix",
					"SynthetixBridgeToBase",
					"SystemStatus"
				]
			}
		},
		{
			"sip": 117,
			"layer": "ovm",
			"released": "ovm",
			"sources": ["DebtCache", "Exchanger", "Synthetix"]
		},
		{
			"sip": 118,
			"layer": "both",
			"released": "both",
			"sources": ["Exchanger"]
		},
		{
			"sip": 120,
			"layer": "base",
			"sources": ["Exchanger", "ExchangeRates", "Synthetix", "SystemSettings"],
			"released": "base"
		},
		{
			"sip": 121,
			"layer": "ovm",
			"released": "ovm",
			"sources": ["EtherWrapper", "Exchanger", "Synthetix", "SystemSettings"]
		},
		{
			"sip": 127,
			"layer": "base",
			"released": "base",
			"sources": ["Exchanger", "VirtualSynthMastercopy"]
		},
		{
			"sip": 128,
			"layer": "base",
			"released": "base"
		},
		{
			"sip": 135,
			"layer": "ovm",
			"sources": [
				"CollateralManager",
				"CollateralManagerState",
				"CollateralShort",
				"CollateralUtil",
				"SynthsBTC",
				"SynthsETH",
				"SynthsLINK",
				"SynthsUSD",
				"SystemSettings"
			],
			"released": "ovm"
		},
		{
			"sip": 136,
			"layer": "base",
			"released": "base",
			"sources": ["DebtCache", "Issuer"]
		},
		{
			"sip": 138,
			"layer": "both",
			"released": "both",
			"sources": ["Exchanger", "Synthetix"]
		},
		{
			"sip": 139,
			"layer": "base",
			"released": "base",
			"sources": ["Exchanger"]
		},
		{
			"sip": 140,
			"layer": "both",
			"released": "both",
			"sources": ["Synthetix"]
		},
		{
			"sip": 142,
			"layer": "both",
			"released": "both",
			"sources": [
				"DebtCache",
				"FeePool",
				"Issuer",
				"Synthetix",
				"SynthsETH",
				"SynthsUSD",
				"SynthsBTC"
			]
		},
		{
			"sip": 145,
			"layer": "base",
			"released": "base",
			"sources": ["DebtCache"]
		},
		{
			"sip": 167,
			"layer": "both",
			"sources": {
				"base": ["OwnerRelayOnEthereum", "SystemSettings"],
				"ovm": ["Issuer", "OwnerRelayOnOptimism", "SystemSettings"]
			},
			"released": "both"
		},
		{
			"sip": 158,
			"layer": "base",
			"released": "base"
		},
		{
			"sip": 165,
			"layer": "both",
			"sources": {
				"base": [
					"FeePool",
					"Issuer",
					"OneNetAggregatorIssuedSynths",
					"OneNetAggregatorDebtRatio",
					"SynthetixBridgeToOptimism",
					"SystemSettings"
				],
				"ovm": [
					"FeePool",
					"Issuer",
					"OneNetAggregatorIssuedSynths",
					"OneNetAggregatorDebtRatio",
					"SynthetixBridgeToBase",
					"SystemSettings"
				]
			},
			"released": "both"
		},
		{
			"sip": 169,
			"layer": "base",
			"released": "base"
		},
		{
			"sip": 170,
			"layer": "base",
			"released": "base"
		},
		{
			"sip": 174,
			"layer": "both",
			"released": "both",
			"sources": ["Exchanger", "Issuer", "SynthRedeemer"]
		},
		{
			"sip": 182,
			"layer": "both",
			"sources": [
				"DebtCache",
				"FeePool",
				"Issuer",
				"Synths.*",
				"SystemSettings",
				"WrapperFactory"
			],
			"released": "both"
		},
		{
			"sip": 184,
			"layer": "both",
			"sources": ["Exchanger", "ExchangeRates", "SystemSettings"],
			"released": "both"
		},
		{
			"sip": 185,
			"layer": "both",
			"sources": ["Synthetix", "FeePool", "Issuer", "SynthetixDebtShare"],
			"released": "both"
		},
		{
			"sip": 187,
			"layer": "both",
			"sources": ["DebtCache", "Issuer"],
			"released": "both"
		},
		{
			"sip": 188,
			"layer": "base",
			"sources": [],
			"released": "base"
		},
		{
			"sip": 192,
			"layer": "both",
			"sources": ["WrapperFactory"],
			"released": "both"
		},
		{
			"sip": 193,
			"layer": "both",
			"sources": ["SystemSettings", "SystemSettingsLib"],
			"released": "both"
		},
		{
			"sip": 194,
			"layer": "ovm",
			"sources": ["Synthetix"],
			"released": "ovm"
		},
		{
			"sip": 195,
			"layer": "ovm",
			"sources": ["CollateralEth"],
			"released": "ovm"
		},
		{
			"sip": 196,
			"layer": "both",
			"sources": ["ExchangeRates"],
			"released": "both"
		},
		{
			"sip": 199,
			"layer": "ovm",
			"sources": [],
			"released": "ovm"
		},
		{
			"sip": 200,
			"layer": "both",
			"sources": ["FeePool"],
			"released": "both"
		},
		{
			"sip": 202,
			"layer": "base",
			"sources": ["SupplySchedule", "Synthetix"],
			"released": "base"
		},
		{
			"sip": 205,
			"layer": "ovm",
			"sources": [],
			"released": "ovm"
		},
		{
			"sip": 209,
			"layer": "both",
			"sources": ["Exchanger"],
			"released": "both"
		},
		{
			"sip": 212,
			"layer": "ovm",
			"sources": []
		},
		{
			"sip": 213,
			"layer": "ovm",
			"sources": [],
			"released": "both"
		},
		{
			"sip": 217,
			"layer": "ovm",
<<<<<<< HEAD
			"sources": []
=======
			"sources": [],
			"released": "ovm"
>>>>>>> 6369471f
		},
		{
			"sip": 220,
			"layer": "both",
			"sources": ["Issuer"],
			"released": "both"
		}
	],
	"releases": [
		{
			"name": "Pollux",
			"released": true,
			"version": {
				"major": 2,
				"minor": 27
			},
			"sips": [63, 64, 75, 76, 78]
		},
		{
			"name": "Formalhaut",
			"released": true,
			"version": {
				"major": 2,
				"minor": 28
			},
			"sips": [85, 86]
		},
		{
			"name": "Deneb",
			"released": true,
			"version": {
				"major": 2,
				"minor": 30
			},
			"sips": [83, 84, 88]
		},
		{
			"name": "Mimosa",
			"released": true,
			"version": {
				"major": 2,
				"minor": 31
			},
			"sips": [89, 91, 92]
		},
		{
			"name": "Regulus",
			"released": true,
			"version": {
				"major": 2,
				"minor": 32
			},
			"sips": [94]
		},
		{
			"name": "Adhara",
			"released": true,
			"version": {
				"major": 2,
				"minor": 34
			},
			"sips": [98, 99]
		},
		{
			"name": "Shaula",
			"released": true,
			"version": {
				"major": 2,
				"minor": 35
			},
			"sips": [97, 100, 103]
		},
		{
			"name": "Castor",
			"released": true,
			"version": {
				"major": 2,
				"minor": 36
			},
			"sips": [60, 102, 105]
		},
		{
			"name": "Castor (Optimism)",
			"released": true,
			"ovm": true,
			"version": {
				"major": 2,
				"minor": 36
			},
			"sips": [102]
		},
		{
			"name": "Gacrux (Optimism)",
			"released": true,
			"ovm": true,
			"version": {
				"major": 2,
				"minor": 37
			},
			"sips": [106]
		},
		{
			"name": "Bellatrix",
			"released": true,
			"version": {
				"major": 2,
				"minor": 38
			},
			"sips": [109]
		},
		{
			"name": "Elnath",
			"released": true,
			"version": {
				"major": 2,
				"minor": 39
			},
			"sips": [110]
		},
		{
			"name": "L2 Phase 1 (Optimism Kovan)",
			"ovm": true,
			"released": true,
			"version": {
				"major": 2,
				"minor": 40
			},
			"sips": []
		},
		{
			"name": "Miaplacidus",
			"released": true,
			"version": {
				"major": 2,
				"minor": 41
			},
			"sips": [113]
		},
		{
			"name": "Alnilam",
			"released": true,
			"version": {
				"major": 2,
				"minor": 42
			},
			"sips": [107, 114, 126, 127]
		},
		{
			"name": "Regora",
			"released": true,
			"version": {
				"major": 2,
				"minor": 43
			},
			"sips": [115, 128]
		},
		{
			"name": "Alnair",
			"released": true,
			"version": {
				"major": 2,
				"minor": 44
			},
			"sips": [116]
		},
		{
			"name": "Alnair (Optimism)",
			"released": true,
			"ovm": true,
			"version": {
				"major": 2,
				"minor": 44
			},
			"sips": [109, 116, 117, 118]
		},
		{
			"name": "Alioth",
			"released": true,
			"version": {
				"major": 2,
				"minor": 45
			},
			"sips": [112, 136]
		},
		{
			"name": "Alnitak",
			"released": true,
			"version": {
				"major": 2,
				"minor": 46
			},
			"sips": [138, 139, 140, 151]
		},
		{
			"name": "Alnitak (Optimism)",
			"released": true,
			"version": {
				"major": 2,
				"minor": 46
			},
			"ovm": true,
			"sips": [138, 139, 140]
		},
		{
			"name": "Dubhe (Optimism)",
			"released": true,
			"version": {
				"major": 2,
				"minor": 47
			},
			"ovm": true,
			"sips": [121]
		},
		{
			"name": "Mirfak",
			"released": true,
			"version": {
				"major": 2,
				"minor": 48
			},
			"sips": [142, 145, 170, 174]
		},
		{
			"name": "Wezen",
			"released": true,
			"version": {
				"major": 2,
				"minor": 49
			},
			"sips": [158, 169]
		},
		{
			"name": "Sargas (Optimism)",
			"ovm": true,
			"released": true,
			"version": {
				"major": 2,
				"minor": 50
			},
			"sips": [135, 142, 174]
		},
		{
			"name": "Kaus",
			"released": true,
			"version": {
				"major": 2,
				"minor": 51
			},
			"sips": [187]
		},
		{
			"name": "Kaus (Optimism)",
			"ovm": true,
			"released": true,
			"version": {
				"major": 2,
				"minor": 51
			},
			"sips": [187]
		},
		{
			"name": "Avior (Optimism)",
			"ovm": true,
			"released": true,
			"version": {
				"major": 2,
				"minor": 52
			},
			"sips": [182]
		},
		{
			"name": "Alkaid",
			"released": true,
			"version": {
				"major": 2,
				"minor": 53
			},
			"sips": [120, 182]
		},
		{
			"name": "Menkalinan",
			"released": true,
			"version": {
				"major": 2,
				"minor": 54
			},
			"sips": [167]
		},
		{
			"name": "Menkalinan (Optimism)",
			"ovm": true,
			"released": true,
			"version": {
				"major": 2,
				"minor": 54
			},
			"sips": [167]
		},
		{
			"name": "Atria",
			"released": true,
			"version": {
				"major": 2,
				"minor": 55
			},
			"sips": [192]
		},
		{
			"name": "Atria (Optimism)",
			"ovm": true,
			"released": true,
			"version": {
				"major": 2,
				"minor": 55
			},
			"sips": [192]
		},
		{
			"name": "Alhena",
			"released": true,
			"version": {
				"major": 2,
				"minor": 56
			},
			"sips": [188]
		},
		{
			"name": "Alhena (Optimism)",
			"ovm": true,
			"released": true,
			"version": {
				"major": 2,
				"minor": 56
			},
			"sips": [194, 195]
		},
		{
			"name": "Peacock",
			"released": true,
			"version": {
				"major": 2,
				"minor": 57
			},
			"sips": [200]
		},
		{
			"name": "Peacock (Optimism)",
			"ovm": true,
			"released": true,
			"version": {
				"major": 2,
				"minor": 57
			},
			"sips": [200]
		},
		{
			"name": "Alsephina",
			"released": true,
			"version": {
				"major": 2,
				"minor": 58
			},
			"sips": [184, 193, 196]
		},
		{
			"name": "Alsephina (Optimism)",
			"ovm": true,
			"released": true,
			"version": {
				"major": 2,
				"minor": 58
			},
			"sips": [184, 193, 196]
		},
		{
			"name": "Mirzam",
			"released": true,
			"version": {
				"major": 2,
				"minor": 59
			},
			"sips": [209]
		},
		{
			"name": "Mirzam (Optimism)",
			"ovm": true,
			"released": true,
			"version": {
				"major": 2,
				"minor": 59
			},
			"sips": [209]
		},
		{
			"name": "Alphard",
			"released": true,
			"version": {
				"major": 2,
				"minor": 60
			},
			"sips": [185]
		},
		{
			"name": "Alphard (Optimism)",
			"ovm": true,
			"released": true,
			"version": {
				"major": 2,
				"minor": 60
			},
			"sips": [185]
		},
		{
			"name": "Polaris (Optimism)",
			"ovm": true,
			"released": true,
			"version": {
				"major": 2,
				"minor": 61
			},
			"sips": [199]
		},
		{
			"name": "Hamal",
			"released": true,
			"version": {
				"major": 2,
				"minor": 62
			},
			"sips": [202]
		},
		{
			"name": "Algieba (Optimism)",
			"ovm": true,
			"released": true,
			"version": {
				"major": 2,
				"minor": 63
			},
			"sips": [205]
		},
		{
			"name": "Diphda",
			"released": true,
			"version": {
				"major": 2,
				"minor": 64
			},
			"sips": [80, 165]
		},
		{
			"name": "Diphda (Optimism)",
			"ovm": true,
			"released": true,
			"version": {
				"major": 2,
				"minor": 64
			},
			"sips": [80, 165, 213]
		},
		{
			"name": "Mizar",
			"released": true,
			"version": {
				"major": 2,
				"minor": 65
			},
			"sips": [220]
		},
		{
			"name": "Mizar (Optimism)",
			"ovm": true,
			"released": true,
			"version": {
				"major": 2,
				"minor": 65
			},
			"sips": [220]
		},
		{
			"name": "Nunki (Optimism)",
			"ovm": true,
			"released": true,
			"version": {
				"major": 2,
				"minor": 66
			},
			"sips": [217]
		}
	]
}<|MERGE_RESOLUTION|>--- conflicted
+++ resolved
@@ -557,12 +557,8 @@
 		{
 			"sip": 217,
 			"layer": "ovm",
-<<<<<<< HEAD
-			"sources": []
-=======
 			"sources": [],
 			"released": "ovm"
->>>>>>> 6369471f
 		},
 		{
 			"sip": 220,

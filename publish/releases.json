{
	"sips": [
		{
			"sip": 60,
			"layer": "base",
			"released": "base",
			"sources": [
				"FeePool",
				"Issuer",
				"RewardEscrowV2",
				"Synthetix",
				"SystemSettings"
			]
		},
		{
			"sip": 63,
			"layer": "base",
			"released": "base",
			"sources": ["Exchanger", "Synthetix", "SystemSettings", "TradingRewards"]
		},
		{
			"sip": 64,
			"layer": "base",
			"released": "base",
			"sources": [
				"Exchanger",
				"ExchangeRates",
				"FeePool",
				"FlexibleStorage",
				"Issuer",
				"FeePool",
				"Liquidations",
				"SystemSettings"
			]
		},
		{
			"sip": 75,
			"layer": "base",
			"released": "base",
			"sources": ["ExchangeRates"]
		},
		{
			"sip": 76,
			"layer": "base",
			"released": "base",
			"sources": [
				"Exchanger",
				"ExchangeRates",
				"FeePool",
				"Issuer",
				"Liquidations",
				"Synthetix",
				"SystemSettings"
			]
		},
		{
			"sip": 78,
			"layer": "base",
			"released": "base",
			"sources": ["Exchanger", "ExchangeRates"]
		},
		{
			"sip": 83,
			"layer": "base",
			"released": "base",
			"sources": ["Exchanger", "ExchangeRates", "Issuer", "SystemSettings"]
		},
		{
			"sip": 85,
			"layer": "base",
			"released": "base",
			"sources": ["EtherCollateralsUSD", "FeePool", "Issuer", "SynthsUSD"]
		},
		{
			"sip": 86,
			"layer": "base",
			"released": "base",
			"sources": ["ExchangeRates"]
		},
		{
			"sip": 88,
			"layer": "base",
			"released": "base",
			"sources": ["ExchangeRates"]
		},
		{
			"sip": 89,
			"layer": "base",
			"released": "base",
			"sources": ["Exchanger", "Synthetix"]
		},
		{
			"sip": 91,
			"layer": "base",
			"released": "base",
			"sources": ["DebtCache", "Exchanger", "Issuer"]
		},
		{
			"sip": 92,
			"layer": "base",
			"released": "base",
			"sources": ["ExchangeRates"]
		},
		{
			"sip": 94,
			"layer": "base",
			"released": "base",
			"sources": ["Exchanger", "Synthetix"]
		},
		{
			"sip": 97,
			"layer": "base",
			"released": "base",
			"sources": [
				"CollateralErc20",
				"CollateralEth",
				"CollateralManager",
				"CollateralManagerState",
				"CollateralStateErc20",
				"CollateralStateEth",
				"DebtCache",
				"FeePool",
				"Issuer",
				"SynthsBTC",
				"SynthsETH",
				"SynthsUSD"
			]
		},
		{
			"sip": 98,
			"layer": "base",
			"released": "base",
			"sources": ["Exchanger"]
		},
		{
			"sip": 100,
			"layer": "base",
			"released": "base",
			"sources": [
				"AddressResolver",
				"BinaryOptionMarketFactory",
				"BinaryOptionMarketManager",
				"DebtCache",
				"ExchangeRates",
				"Exchanger",
				"FeePool",
				"Issuer",
				"Liquidations",
				"RewardEscrowV2",
				"SystemSettings",
				"Synthetix",
				"TradingRewards",
				"Synth(s|i).+"
			]
		},
		{
			"sip": 102,
			"layer": "both",
			"released": "both",
			"sources": {
				"base": ["SynthetixBridgeToOptimism"],
				"ovm": [
					"AddressResolver",
					"CollateralManager",
					"DappMaintenance",
					"DebtCache",
					"EscrowChecker",
					"EtherCollateral",
					"EtherCollateralsUSD",
					"Exchanger",
					"ExchangeRates",
					"ExchangeState",
					"FeePool",
					"FeePoolState",
					"FlexibleStorage",
					"Issuer",
					"Math",
					"ProxyERC20",
					"ProxyERC20sUSD",
					"ProxyFeePool",
					"ProxysUSD",
					"ProxySynthetix",
					"ReadProxyAddressResolver",
					"RewardEscrow",
					"RewardEscrowV2",
					"RewardsDistribution",
					"SafeDecimalMath",
					"Synthetix",
					"SynthetixBridgeToBase",
					"SynthetixEscrow",
					"SynthetixState",
					"SynthsUSD",
					"SynthUtil",
					"SystemSettings",
					"SystemStatus",
					"TokenStatesUSD",
					"TokenStateSynthetix",
					"TradingRewards"
				]
			}
		},
		{
			"sip": 103,
			"layer": "base",
			"released": "base",
			"sources": ["CollateralStateShort", "CollateralShort", "SynthsUSD"]
		},
		{
			"sip": 105,
			"layer": "base",
			"released": "base",
			"sources": [
				"CollateralErc20",
				"CollateralEth",
				"CollateralStateErc20",
				"CollateralStateEth",
				"CollateralStateShort",
				"CollateralShort"
			]
		},
		{
			"sip": 106,
			"layer": "ovm",
			"released": "ovm",
			"sources": ["FeePool", "FeePoolState", "SynthetixState"]
		},
		{
			"sip": 109,
			"layer": "both",
			"released": "both",
			"sources": ["Synthetix", "SystemStatus"]
		},
		{
			"sip": 112,
			"released": "base",
			"layer": "base",
			"sources": [
				"DebtCache",
				"EtherWrapper",
				"FeePool",
				"NativeEtherWrapper",
				"SynthsETH",
				"SynthsUSD",
				"SystemSettings"
			]
		},
		{
			"sip": 115,
			"layer": "base",
			"released": "base"
		},
		{
			"sip": 116,
			"layer": "both",
			"released": "both",
			"sources": {
				"base": ["SynthetixBridgeToOptimism", "SynthetixBridgeEscrow"],
				"ovm": [
					"DebtCache",
					"Exchanger",
					"Synthetix",
					"SynthetixBridgeToBase",
					"SystemStatus"
				]
			}
		},
		{
			"sip": 117,
			"layer": "ovm",
			"released": "ovm",
			"sources": ["DebtCache", "Exchanger", "Synthetix"]
		},
		{
			"sip": 118,
			"layer": "both",
			"released": "both",
			"sources": ["Exchanger"]
		},
		{
			"sip": 120,
			"layer": "base",
			"sources": ["Exchanger", "ExchangeRates", "Synthetix", "SystemSettings"],
			"released": "base"
		},
		{
			"sip": 121,
			"layer": "ovm",
			"released": "ovm",
			"sources": ["EtherWrapper", "Exchanger", "Synthetix", "SystemSettings"]
		},
		{
			"sip": 127,
			"layer": "base",
			"released": "base",
			"sources": ["Exchanger", "VirtualSynthMastercopy"]
		},
		{
			"sip": 128,
			"layer": "base",
			"released": "base"
		},
		{
			"sip": 135,
			"layer": "ovm",
			"sources": [
				"CollateralManager",
				"CollateralManagerState",
				"CollateralShort",
				"CollateralUtil",
				"SynthsBTC",
				"SynthsETH",
				"SynthsLINK",
				"SynthsUSD",
				"SystemSettings"
			],
			"released": "ovm"
		},
		{
			"sip": 136,
			"layer": "base",
			"released": "base",
			"sources": ["DebtCache", "Issuer"]
		},
		{
			"sip": 138,
			"layer": "both",
			"released": "both",
			"sources": ["Exchanger", "Synthetix"]
		},
		{
			"sip": 139,
			"layer": "base",
			"released": "base",
			"sources": ["Exchanger"]
		},
		{
			"sip": 140,
			"layer": "both",
			"released": "both",
			"sources": ["Synthetix"]
		},
		{
			"sip": 142,
			"layer": "both",
			"released": "both",
			"sources": [
				"DebtCache",
				"FeePool",
				"Issuer",
				"Synthetix",
				"SynthsETH",
				"SynthsUSD",
				"SynthsBTC"
			]
		},
		{
			"sip": 145,
			"layer": "base",
			"released": "base",
			"sources": ["DebtCache"]
		},
		{
			"sip": 167,
			"layer": "both",
			"sources": {
				"base": ["OwnerRelayOnEthereum", "SystemSettings"],
				"ovm": ["Issuer", "OwnerRelayOnOptimism", "SystemSettings"]
			},
			"released": "both"
		},
		{
			"sip": 158,
			"layer": "base",
			"released": "base"
		},
		{
			"sip": 169,
			"layer": "base",
			"released": "base"
		},
		{
			"sip": 170,
			"layer": "base",
			"released": "base"
		},
		{
			"sip": 174,
			"layer": "both",
			"released": "both",
			"sources": ["Exchanger", "Issuer", "SynthRedeemer"]
		},
		{
			"sip": 182,
			"layer": "both",
			"sources": [
				"DebtCache",
				"FeePool",
				"Issuer",
				"Synths.*",
				"SystemSettings",
				"WrapperFactory"
			],
			"released": "both"
		},
    	{
			"sip": 184,
			"layer": "both",
			"sources": ["Exchanger", "ExchangeRates", "SystemSettings"],
			"released": "both"
		},
		{
			"sip": 185,
			"layer": "both",
			"sources": [
				"Synthetix",
				"FeePool",
				"Issuer",
				"SynthetixDebtShare"
			]
    	},
		{
			"sip": 187,
			"layer": "both",
			"sources": ["DebtCache", "Issuer"],
			"released": "both"
		},
		{
			"sip": 188,
			"layer": "base",
			"sources": [],
			"released": "base"
		},
		{
			"sip": 192,
			"layer": "both",
			"sources": ["WrapperFactory"],
			"released": "both"
		},
		{
			"sip": 193,
			"layer": "both",
			"sources": ["SystemSettings", "SystemSettingsLib"],
			"released": "both"
		},
		{
			"sip": 194,
			"layer": "ovm",
			"sources": ["Synthetix"],
			"released": "ovm"
		},
		{
			"sip": 195,
			"layer": "ovm",
			"sources": ["CollateralEth"],
			"released": "ovm"
		},
		{
			"sip": 196,
			"layer": "both",
			"sources": ["ExchangeRates"],
			"released": "both"
		},
		{
			"sip": 200,
			"layer": "both",
			"sources": ["FeePool"],
			"released": "both"
		},
		{
			"sip": 209,
			"layer": "both",
<<<<<<< HEAD
			"sources": ["Exchanger"]
=======
			"sources": ["Exchanger"],
			"released": "both"
>>>>>>> e8d47900
		}
	],
	"releases": [
		{
			"name": "Pollux",
			"released": true,
			"version": {
				"major": 2,
				"minor": 27
			},
			"sips": [63, 64, 75, 76, 78]
		},
		{
			"name": "Formalhaut",
			"released": true,
			"version": {
				"major": 2,
				"minor": 28
			},
			"sips": [85, 86]
		},
		{
			"name": "Deneb",
			"released": true,
			"version": {
				"major": 2,
				"minor": 30
			},
			"sips": [83, 84, 88]
		},
		{
			"name": "Mimosa",
			"released": true,
			"version": {
				"major": 2,
				"minor": 31
			},
			"sips": [89, 91, 92]
		},
		{
			"name": "Regulus",
			"released": true,
			"version": {
				"major": 2,
				"minor": 32
			},
			"sips": [94]
		},
		{
			"name": "Adhara",
			"released": true,
			"version": {
				"major": 2,
				"minor": 34
			},
			"sips": [98, 99]
		},
		{
			"name": "Shaula",
			"released": true,
			"version": {
				"major": 2,
				"minor": 35
			},
			"sips": [97, 100, 103]
		},
		{
			"name": "Castor",
			"released": true,
			"version": {
				"major": 2,
				"minor": 36
			},
			"sips": [60, 102, 105]
		},
		{
			"name": "Castor (Optimism)",
			"released": true,
			"ovm": true,
			"version": {
				"major": 2,
				"minor": 36
			},
			"sips": [102]
		},
		{
			"name": "Gacrux (Optimism)",
			"released": true,
			"ovm": true,
			"version": {
				"major": 2,
				"minor": 37
			},
			"sips": [106]
		},
		{
			"name": "Bellatrix",
			"released": true,
			"version": {
				"major": 2,
				"minor": 38
			},
			"sips": [109]
		},
		{
			"name": "Elnath",
			"released": true,
			"version": {
				"major": 2,
				"minor": 39
			},
			"sips": [110]
		},
		{
			"name": "L2 Phase 1 (Optimism Kovan)",
			"ovm": true,
			"released": true,
			"version": {
				"major": 2,
				"minor": 40
			},
			"sips": []
		},
		{
			"name": "Miaplacidus",
			"released": true,
			"version": {
				"major": 2,
				"minor": 41
			},
			"sips": [113]
		},
		{
			"name": "Alnilam",
			"released": true,
			"version": {
				"major": 2,
				"minor": 42
			},
			"sips": [107, 114, 126, 127]
		},
		{
			"name": "Regora",
			"released": true,
			"version": {
				"major": 2,
				"minor": 43
			},
			"sips": [115, 128]
		},
		{
			"name": "Alnair",
			"released": true,
			"version": {
				"major": 2,
				"minor": 44
			},
			"sips": [116]
		},
		{
			"name": "Alnair (Optimism)",
			"released": true,
			"ovm": true,
			"version": {
				"major": 2,
				"minor": 44
			},
			"sips": [109, 116, 117, 118]
		},
		{
			"name": "Alioth",
			"released": true,
			"version": {
				"major": 2,
				"minor": 45
			},
			"sips": [112, 136]
		},
		{
			"name": "Alnitak",
			"released": true,
			"version": {
				"major": 2,
				"minor": 46
			},
			"sips": [138, 139, 140, 151]
		},
		{
			"name": "Alnitak (Optimism)",
			"released": true,
			"version": {
				"major": 2,
				"minor": 46
			},
			"ovm": true,
			"sips": [138, 139, 140]
		},
		{
			"name": "Dubhe (Optimism)",
			"released": true,
			"version": {
				"major": 2,
				"minor": 47
			},
			"ovm": true,
			"sips": [121]
		},
		{
			"name": "Mirfak",
			"released": true,
			"version": {
				"major": 2,
				"minor": 48
			},
			"sips": [142, 145, 170, 174]
		},
		{
			"name": "Wezen",
			"released": true,
			"version": {
				"major": 2,
				"minor": 49
			},
			"sips": [158, 169]
		},
		{
			"name": "Sargas (Optimism)",
			"ovm": true,
			"released": true,
			"version": {
				"major": 2,
				"minor": 50
			},
			"sips": [135, 142, 174]
		},
		{
			"name": "Kaus",
			"released": true,
			"version": {
				"major": 2,
				"minor": 51
			},
			"sips": [187]
		},
		{
			"name": "Kaus (Optimism)",
			"ovm": true,
			"released": true,
			"version": {
				"major": 2,
				"minor": 51
			},
			"sips": [187]
		},
		{
			"name": "Avior (Optimism)",
			"ovm": true,
			"released": true,
			"version": {
				"major": 2,
				"minor": 52
			},
			"sips": [182]
		},
		{
			"name": "Alkaid",
			"released": true,
			"version": {
				"major": 2,
				"minor": 53
			},
			"sips": [120, 182]
		},
		{
			"name": "Menkalinan",
			"released": true,
			"version": {
				"major": 2,
				"minor": 54
			},
			"sips": [167]
		},
		{
			"name": "Menkalinan (Optimism)",
			"ovm": true,
			"released": true,
			"version": {
				"major": 2,
				"minor": 54
			},
			"sips": [167]
		},
		{
			"name": "Atria",
			"released": true,
			"version": {
				"major": 2,
				"minor": 55
			},
			"sips": [192]
		},
		{
			"name": "Atria (Optimism)",
			"ovm": true,
			"released": true,
			"version": {
				"major": 2,
				"minor": 55
			},
			"sips": [192]
		},
		{
			"name": "Alhena",
			"released": true,
			"version": {
				"major": 2,
				"minor": 56
			},
			"sips": [188]
		},
		{
			"name": "Alhena (Optimism)",
			"ovm": true,
			"released": true,
			"version": {
				"major": 2,
				"minor": 56
			},
			"sips": [194, 195]
		},
		{
			"name": "Peacock",
			"released": true,
			"version": {
				"major": 2,
				"minor": 57
			},
			"sips": [200]
		},
		{
			"name": "Peacock (Optimism)",
			"ovm": true,
			"released": true,
			"version": {
				"major": 2,
				"minor": 57
			},
			"sips": [200]
		},
		{
			"name": "Alsephina",
			"released": true,
			"version": {
				"major": 2,
				"minor": 58
			},
			"sips": [184, 193, 196]
		},
		{
			"name": "Alsephina (Optimism)",
			"ovm": true,
			"released": true,
			"version": {
				"major": 2,
				"minor": 58
			},
			"sips": [184, 193, 196]
		},
		{
			"name": "Mirzam",
			"released": true,
			"version": {
				"major": 2,
				"minor": 59
			},
			"sips": [209]
		},
		{
			"name": "Mirzam (Optimism)",
			"ovm": true,
			"released": true,
			"version": {
				"major": 2,
				"minor": 59
			},
			"sips": [209]
		},
		{
			"name": "Alphard",
			"released": false,
			"version": {
				"major": 2,
				"minor": 60
			},
			"sips": []
		},
		{
			"name": "Alphard (Optimism)",
			"ovm": true,
			"released": false,
			"version": {
				"major": 2,
				"minor": 60
			},
			"sips": []
		}
	]
}<|MERGE_RESOLUTION|>--- conflicted
+++ resolved
@@ -402,7 +402,7 @@
 			],
 			"released": "both"
 		},
-    	{
+		{
 			"sip": 184,
 			"layer": "both",
 			"sources": ["Exchanger", "ExchangeRates", "SystemSettings"],
@@ -411,13 +411,8 @@
 		{
 			"sip": 185,
 			"layer": "both",
-			"sources": [
-				"Synthetix",
-				"FeePool",
-				"Issuer",
-				"SynthetixDebtShare"
-			]
-    	},
+			"sources": ["Synthetix", "FeePool", "Issuer", "SynthetixDebtShare"]
+		},
 		{
 			"sip": 187,
 			"layer": "both",
@@ -469,12 +464,8 @@
 		{
 			"sip": 209,
 			"layer": "both",
-<<<<<<< HEAD
-			"sources": ["Exchanger"]
-=======
 			"sources": ["Exchanger"],
 			"released": "both"
->>>>>>> e8d47900
 		}
 	],
 	"releases": [

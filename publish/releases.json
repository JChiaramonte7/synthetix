--- conflicted
+++ resolved
@@ -60,34 +60,6 @@
 			"sources": ["Exchanger", "ExchangeRates"]
 		},
 		{
-<<<<<<< HEAD
-			"sip": 80,
-			"layer": "kovan-ovm",
-			"released": false,
-			"sources": [
-				"FuturesMarketBTC",
-				"FuturesMarketData",
-				"FuturesMarketETH",
-				"FuturesMarketLINK",
-				"FuturesMarketManager",
-				"FuturesMarketSettings",
-				"Exchanger",
-				"Issuer",
-				"SynthRedeemer",
-				"SystemSettings",
-				"ProxyFuturesMarketBTC",
-				"ProxyFuturesMarketETH",
-				"ProxyFuturesMarketLINK",
-				"ProxyFuturesMarketManager",
-				"SynthsETH",
-				"SynthsUSD",
-				"SynthsLINK",
-				"SynthsBTC"
-			]
-		},
-		{
-=======
->>>>>>> af2813c6
 			"sip": 83,
 			"layer": "base",
 			"released": "base",
@@ -305,15 +277,12 @@
 			"sources": ["Exchanger"]
 		},
 		{
-<<<<<<< HEAD
-=======
 			"sip": 120,
 			"layer": "base",
 			"sources": ["Exchanger", "ExchangeRates", "Synthetix", "SystemSettings"],
 			"released": "base"
 		},
 		{
->>>>>>> af2813c6
 			"sip": 121,
 			"layer": "ovm",
 			"released": "ovm",
@@ -335,10 +304,7 @@
 			"layer": "ovm",
 			"sources": [
 				"CollateralManager",
-<<<<<<< HEAD
-=======
 				"CollateralManagerState",
->>>>>>> af2813c6
 				"CollateralShort",
 				"CollateralUtil",
 				"SynthsBTC",
@@ -346,12 +312,8 @@
 				"SynthsLINK",
 				"SynthsUSD",
 				"SystemSettings"
-<<<<<<< HEAD
-			]
-=======
 			],
 			"released": "ovm"
->>>>>>> af2813c6
 		},
 		{
 			"sip": 136,
@@ -380,11 +342,7 @@
 		{
 			"sip": 142,
 			"layer": "both",
-<<<<<<< HEAD
-			"released": "base",
-=======
 			"released": "both",
->>>>>>> af2813c6
 			"sources": [
 				"DebtCache",
 				"FeePool",
@@ -402,8 +360,6 @@
 			"sources": ["DebtCache"]
 		},
 		{
-<<<<<<< HEAD
-=======
 			"sip": 167,
 			"layer": "both",
 			"sources": {
@@ -413,7 +369,6 @@
 			"released": "both"
 		},
 		{
->>>>>>> af2813c6
 			"sip": 158,
 			"layer": "base",
 			"released": "base"
@@ -431,10 +386,6 @@
 		{
 			"sip": 174,
 			"layer": "both",
-<<<<<<< HEAD
-			"released": "base",
-			"sources": ["Exchanger", "Issuer", "SynthRedeemer"]
-=======
 			"released": "both",
 			"sources": ["Exchanger", "Issuer", "SynthRedeemer"]
 		},
@@ -467,7 +418,6 @@
 			"sip": 194,
 			"layer": "ovm",
 			"sources": ["Synthetix"]
->>>>>>> af2813c6
 		}
 	],
 	"releases": [
@@ -696,11 +646,7 @@
 		{
 			"name": "Sargas (Optimism)",
 			"ovm": true,
-<<<<<<< HEAD
-			"released": false,
-=======
-			"released": true,
->>>>>>> af2813c6
+			"released": true,
 			"version": {
 				"major": 2,
 				"minor": 50
@@ -709,52 +655,30 @@
 		},
 		{
 			"name": "Kaus",
-<<<<<<< HEAD
-			"released": false,
-=======
-			"released": true,
->>>>>>> af2813c6
+			"released": true,
 			"version": {
 				"major": 2,
 				"minor": 51
 			},
-<<<<<<< HEAD
-			"sips": []
-=======
 			"sips": [187]
->>>>>>> af2813c6
 		},
 		{
 			"name": "Kaus (Optimism)",
 			"ovm": true,
-<<<<<<< HEAD
-			"released": false,
-=======
-			"released": true,
->>>>>>> af2813c6
+			"released": true,
 			"version": {
 				"major": 2,
 				"minor": 51
 			},
-<<<<<<< HEAD
-			"sips": []
-		},
-		{
-			"name": "Avior",
-			"released": false,
+			"sips": [187]
+		},
+		{
+			"name": "Avior (Optimism)",
+			"ovm": true,
+			"released": true,
 			"version": {
 				"major": 2,
 				"minor": 52
-=======
-			"sips": [187]
-		},
-		{
-			"name": "Avior (Optimism)",
-			"ovm": true,
-			"released": true,
-			"version": {
-				"major": 2,
-				"minor": 52
 			},
 			"sips": [182]
 		},
@@ -821,14 +745,10 @@
 			"version": {
 				"major": 2,
 				"minor": 56
->>>>>>> af2813c6
-			},
-			"sips": []
-		},
-		{
-<<<<<<< HEAD
-			"name": "Avior (Optimism)",
-=======
+			},
+			"sips": []
+		},
+		{
 			"name": "Peacock",
 			"released": false,
 			"version": {
@@ -839,101 +759,53 @@
 		},
 		{
 			"name": "Peacock (Optimism)",
->>>>>>> af2813c6
-			"ovm": true,
-			"released": false,
-			"version": {
-				"major": 2,
-<<<<<<< HEAD
-				"minor": 52
-=======
+			"ovm": true,
+			"released": false,
+			"version": {
+				"major": 2,
 				"minor": 57
->>>>>>> af2813c6
-			},
-			"sips": []
-		},
-		{
-<<<<<<< HEAD
-			"name": "Alkaid",
-			"released": false,
-			"version": {
-				"major": 2,
-				"minor": 53
-=======
+			},
+			"sips": []
+		},
+		{
 			"name": "Alsephina",
 			"released": false,
 			"version": {
 				"major": 2,
 				"minor": 58
->>>>>>> af2813c6
-			},
-			"sips": []
-		},
-		{
-<<<<<<< HEAD
-			"name": "Alkaid (Optimism)",
-=======
+			},
+			"sips": []
+		},
+		{
 			"name": "Alsephina (Optimism)",
->>>>>>> af2813c6
-			"ovm": true,
-			"released": false,
-			"version": {
-				"major": 2,
-<<<<<<< HEAD
-				"minor": 53
-=======
+			"ovm": true,
+			"released": false,
+			"version": {
+				"major": 2,
 				"minor": 58
->>>>>>> af2813c6
-			},
-			"sips": []
-		},
-		{
-<<<<<<< HEAD
-			"name": "Menkalinan",
-			"released": false,
-			"version": {
-				"major": 2,
-				"minor": 54
-=======
+			},
+			"sips": []
+		},
+		{
 			"name": "Mirzam",
 			"released": false,
 			"version": {
 				"major": 2,
 				"minor": 59
->>>>>>> af2813c6
-			},
-			"sips": []
-		},
-		{
-<<<<<<< HEAD
-			"name": "Menkalinan (Optimism)",
-=======
+			},
+			"sips": []
+		},
+		{
 			"name": "Mirzam (Optimism)",
->>>>>>> af2813c6
-			"ovm": true,
-			"released": false,
-			"version": {
-				"major": 2,
-<<<<<<< HEAD
-				"minor": 54
-=======
+			"ovm": true,
+			"released": false,
+			"version": {
+				"major": 2,
 				"minor": 59
->>>>>>> af2813c6
-			},
-			"sips": []
-		},
-		{
-<<<<<<< HEAD
-			"name": "Futures",
-			"version": {
-				"major": 2,
-				"minor": 47
-			},
-			"sips": [80]
-		},
-		{
-			"name": "Futures (Optimism)",
-=======
+			},
+			"sips": []
+		},
+		{
 			"name": "Alphard",
 			"released": false,
 			"version": {
@@ -944,20 +816,13 @@
 		},
 		{
 			"name": "Alphard (Optimism)",
->>>>>>> af2813c6
-			"ovm": true,
-			"released": false,
-			"version": {
-				"major": 2,
-<<<<<<< HEAD
-				"minor": 47
-			},
-			"sips": [80]
-=======
+			"ovm": true,
+			"released": false,
+			"version": {
+				"major": 2,
 				"minor": 60
 			},
 			"sips": []
->>>>>>> af2813c6
 		}
 	]
 }
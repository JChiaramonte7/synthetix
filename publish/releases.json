--- conflicted
+++ resolved
@@ -667,12 +667,8 @@
 		{
 			"sip": 243,
 			"layer": "base",
-<<<<<<< HEAD
-			"sources": ["OneNetAggregatorsDEFI"]
-=======
 			"sources": ["OneNetAggregatorsDEFI"],
 			"released": "base"
->>>>>>> 4d870872
 		},
 		{
 			"sip": 246,
@@ -1254,12 +1250,8 @@
 				"major": 2,
 				"minor": 73
 			},
-<<<<<<< HEAD
-			"sips": [243]
-=======
 			"sips": [243],
 			"released": true
->>>>>>> 4d870872
 		}
 	]
 }
[
	{
		"name": "Pollux",
		"version": {
			"major": 2,
			"minor": 27
		},
		"sources": [
			"Exchanger",
			"ExchangeRates",
			"FeePool",
			"FlexibleStorage",
			"Issuer",
			"Liquidations",
			"Synthetix",
			"SystemSettings",
			"TradingRewards"
		],
		"sips": [63, 64, 75, 76, 78]
	},
	{
		"name": "Formalhaut",
		"version": {
			"major": 2,
			"minor": 28
		},
		"sources": [
			"ExchangeRates",
			"Issuer",
			"FeePool",
			"EtherCollateralsUSD",
			"SynthsUSD"
		],
		"sips": [85, 86]
	},
	{
		"name": "Deneb",
		"version": {
			"major": 2,
			"minor": 30
		},
		"sources": ["Exchanger", "ExchangeRates", "Issuer", "SystemSettings"],
		"sips": [83, 84, 88]
	},
	{
		"name": "Mimosa",
		"version": {
			"major": 2,
			"minor": 31
		},
		"sources": [
			"DebtCache",
			"Exchanger",
			"ExchangeRates",
			"Issuer",
			"Synthetix"
		],
		"sips": [89, 91, 92]
	},
	{
		"name": "Regulus",
		"version": {
			"major": 2,
			"minor": 32
		},
		"sources": ["Exchanger", "Synthetix"],
		"sips": [94]
	},
	{
		"name": "Adhara",
		"version": {
			"major": 2,
			"minor": 34
		},
		"sources": ["Exchanger"],
		"sips": [98, 99]
	},
	{
		"name": "Shaula",
		"version": {
			"major": 2,
			"minor": 35
		},
		"sources": [
			"AddressResolver",
			"BinaryOptionMarketFactory",
			"BinaryOptionMarketManager",
			"CollateralErc20",
			"CollateralEth",
			"CollateralManager",
			"CollateralManagerState",
			"CollateralStateErc20",
			"CollateralStateEth",
			"CollateralStateShort",
			"CollateralShort",
			"DebtCache",
			"ExchangeRates",
			"Exchanger",
			"FeePool",
			"Issuer",
			"Liquidations",
			"RewardEscrowV2",
			"SystemSettings",
			"Synthetix",
			"TradingRewards",
			"Synth(s|i).+"
		],
		"sips": [97, 100, 103]
	},
	{
		"name": "Castor",
		"version": {
			"major": 2,
			"minor": 36
		},
		"sources": [
			"CollateralErc20",
			"CollateralEth",
			"CollateralStateErc20",
			"CollateralStateEth",
			"CollateralStateShort",
			"CollateralShort",
			"FeePool",
			"Issuer",
			"RewardEscrowV2",
			"Synthetix",
			"SynthetixBridgeToOptimism",
			"SystemSettings"
		],
		"sips": [60, 102, 105]
	},
	{
		"name": "Gacrux",
		"version": {
			"major": 2,
			"minor": 37
		},
		"ovm": true,
		"sources": ["FeePool", "FeePoolState", "SynthetixState"],
		"sips": [106]
	},
	{
		"name": "Bellatrix",
		"version": {
			"major": 2,
			"minor": 38
		},
		"sources": ["Synthetix", "SystemStatus"],
		"sips": [109]
	},
	{
		"name": "Elnath",
		"version": {
			"major": 2,
			"minor": 39
		},
		"sources": [],
		"sips": [110]
	},
	{
		"name": "L2 Phase 1 OVM (Kovan)",
		"version": {
			"major": 2,
			"minor": 40
		},
		"ovm": true,
		"sources": ["Synthetix", "Exchanger", "SystemStatus"],
		"sips": [109, 117, 118]
	},
	{
		"name": "Miaplacidus",
		"version": {
			"major": 2,
			"minor": 41
		},
		"sources": [],
		"sips": [113]
	},
	{
		"name": "Alnilam",
		"version": {
			"major": 2,
			"minor": 42
		},
		"sources": ["Exchanger", "VirtualSynthMastercopy"],
		"sips": [107, 114, 126, 127]
	},
	{
<<<<<<< HEAD
		"name": "Alioth",
		"version": {
			"major": 2,
			"minor": 45
		},
		"sources": [
			"FeePool",
			"SynthsUSD",
			"SynthsETH",
			"SystemSettings",
			"EtherWrapper",
			"NativeEtherWrapper",
			"Issuer",
			"DebtCache"
		],
		"sips": [112]
=======
		"name": "Regora",
		"version": {
			"major": 2,
			"minor": 43
		},
		"sources": [],
		"sips": [115, 128]
	},
	{
		"name": "Alnair",
		"version": {
			"major": 2,
			"minor": 44
		},
		"sources": ["SynthetixBridgeToOptimism", "SynthetixBridgeEscrow"],
		"sips": [116]
	},
	{
		"name": "Alnair (Optimism)",
		"version": {
			"major": 2,
			"minor": 44
		},
		"ovm": true,
		"sources": [
			"SynthetixBridgeToBase",
			"Synthetix",
			"Exchanger",
			"DebtCache",
			"SystemStatus"
		],
		"sips": [116, 117, 118]
>>>>>>> b4c9e9e3
	}
]<|MERGE_RESOLUTION|>--- conflicted
+++ resolved
@@ -186,7 +186,15 @@
 		"sips": [107, 114, 126, 127]
 	},
 	{
-<<<<<<< HEAD
+		"name": "Regora",
+		"version": {
+			"major": 2,
+			"minor": 43
+		},
+		"sources": [],
+		"sips": [115, 128]
+	},
+	{
 		"name": "Alioth",
 		"version": {
 			"major": 2,
@@ -203,14 +211,6 @@
 			"DebtCache"
 		],
 		"sips": [112]
-=======
-		"name": "Regora",
-		"version": {
-			"major": 2,
-			"minor": 43
-		},
-		"sources": [],
-		"sips": [115, 128]
 	},
 	{
 		"name": "Alnair",
@@ -236,6 +236,5 @@
 			"SystemStatus"
 		],
 		"sips": [116, 117, 118]
->>>>>>> b4c9e9e3
 	}
 ]
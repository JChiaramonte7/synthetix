--- conflicted
+++ resolved
@@ -154,10 +154,6 @@
 			"major": 2,
 			"minor": 39
 		},
-<<<<<<< HEAD
-		"sources": ["SynthetixBridgeToOptimism", "SynthetixBridgeToBase"],
-		"sips": [110, 116]
-=======
 		"sources": [],
 		"sips": [110]
 	},
@@ -188,6 +184,5 @@
 		},
 		"sources": ["Exchanger", "VirtualSynthMastercopy"],
 		"sips": [127]
->>>>>>> 73b2b22b
 	}
 ]
{
	"sips": [
		{
			"sip": 60,
			"layer": "base",
			"released": "base",
			"sources": [
				"FeePool",
				"Issuer",
				"RewardEscrowV2",
				"Synthetix",
				"SystemSettings"
			]
		},
		{
			"sip": 63,
			"layer": "base",
			"released": "base",
			"sources": ["Exchanger", "Synthetix", "SystemSettings", "TradingRewards"]
		},
		{
			"sip": 64,
			"layer": "base",
			"released": "base",
			"sources": [
				"Exchanger",
				"ExchangeRates",
				"FeePool",
				"FlexibleStorage",
				"Issuer",
				"FeePool",
				"Liquidations",
				"SystemSettings"
			]
		},
		{
			"sip": 75,
			"layer": "base",
			"released": "base",
			"sources": ["ExchangeRates"]
		},
		{
			"sip": 76,
			"layer": "base",
			"released": "base",
			"sources": [
				"Exchanger",
				"ExchangeRates",
				"FeePool",
				"Issuer",
				"Liquidations",
				"Synthetix",
				"SystemSettings"
			]
		},
		{
			"sip": 78,
			"layer": "base",
			"released": "base",
			"sources": ["Exchanger", "ExchangeRates"]
		},
		{
			"sip": 80,
			"layer": "both",
			"sources": {
				"base": [
					"Exchanger",
					"ExchangeRates",
					"ExchangeCircuitBreaker",
					"FeePool",
					"Issuer",
					"DebtCache",
					"Synth(s|i).+",
					"SignedSafeDecimalMath",
					"SystemStatus",
					"FuturesMarketManager"
				],
				"ovm": [
					"Exchanger",
					"ExchangeRates",
					"ExchangeCircuitBreaker",
					"FeePool",
					"Issuer",
					"DebtCache",
					"Synth(s|i).+",
					"SignedSafeDecimalMath",
					"SystemStatus",
					"FuturesMarket.+",
					"FuturesMarketManager",
					"FuturesMarketSettings",
					"FuturesMarketData"
				]
			},
			"released": "both"
		},
		{
			"sip": 83,
			"layer": "base",
			"released": "base",
			"sources": ["Exchanger", "ExchangeRates", "Issuer", "SystemSettings"]
		},
		{
			"sip": 85,
			"layer": "base",
			"released": "base",
			"sources": ["EtherCollateralsUSD", "FeePool", "Issuer", "SynthsUSD"]
		},
		{
			"sip": 86,
			"layer": "base",
			"released": "base",
			"sources": ["ExchangeRates"]
		},
		{
			"sip": 88,
			"layer": "base",
			"released": "base",
			"sources": ["ExchangeRates"]
		},
		{
			"sip": 89,
			"layer": "base",
			"released": "base",
			"sources": ["Exchanger", "Synthetix"]
		},
		{
			"sip": 91,
			"layer": "base",
			"released": "base",
			"sources": ["DebtCache", "Exchanger", "Issuer"]
		},
		{
			"sip": 92,
			"layer": "base",
			"released": "base",
			"sources": ["ExchangeRates"]
		},
		{
			"sip": 94,
			"layer": "base",
			"released": "base",
			"sources": ["Exchanger", "Synthetix"]
		},
		{
			"sip": 97,
			"layer": "base",
			"released": "base",
			"sources": [
				"CollateralErc20",
				"CollateralEth",
				"CollateralManager",
				"CollateralManagerState",
				"CollateralStateErc20",
				"CollateralStateEth",
				"DebtCache",
				"FeePool",
				"Issuer",
				"SynthsBTC",
				"SynthsETH",
				"SynthsUSD"
			]
		},
		{
			"sip": 98,
			"layer": "base",
			"released": "base",
			"sources": ["Exchanger"]
		},
		{
			"sip": 100,
			"layer": "base",
			"released": "base",
			"sources": [
				"AddressResolver",
				"BinaryOptionMarketFactory",
				"BinaryOptionMarketManager",
				"DebtCache",
				"ExchangeRates",
				"Exchanger",
				"FeePool",
				"Issuer",
				"Liquidations",
				"RewardEscrowV2",
				"SystemSettings",
				"Synthetix",
				"TradingRewards",
				"Synth(s|i).+"
			]
		},
		{
			"sip": 102,
			"layer": "both",
			"released": "both",
			"sources": {
				"base": ["SynthetixBridgeToOptimism"],
				"ovm": [
					"AddressResolver",
					"CollateralManager",
					"DappMaintenance",
					"DebtCache",
					"EscrowChecker",
					"EtherCollateral",
					"EtherCollateralsUSD",
					"Exchanger",
					"ExchangeRates",
					"ExchangeState",
					"FeePool",
					"FeePoolState",
					"FlexibleStorage",
					"Issuer",
					"Math",
					"ProxyERC20",
					"ProxyERC20sUSD",
					"ProxyFeePool",
					"ProxysUSD",
					"ProxySynthetix",
					"ReadProxyAddressResolver",
					"RewardEscrow",
					"RewardEscrowV2",
					"RewardsDistribution",
					"SafeDecimalMath",
					"Synthetix",
					"SynthetixBridgeToBase",
					"SynthetixEscrow",
					"SynthetixState",
					"SynthsUSD",
					"SynthUtil",
					"SystemSettings",
					"SystemStatus",
					"TokenStatesUSD",
					"TokenStateSynthetix",
					"TradingRewards"
				]
			}
		},
		{
			"sip": 103,
			"layer": "base",
			"released": "base",
			"sources": ["CollateralStateShort", "CollateralShort", "SynthsUSD"]
		},
		{
			"sip": 105,
			"layer": "base",
			"released": "base",
			"sources": [
				"CollateralErc20",
				"CollateralEth",
				"CollateralStateErc20",
				"CollateralStateEth",
				"CollateralStateShort",
				"CollateralShort"
			]
		},
		{
			"sip": 106,
			"layer": "ovm",
			"released": "ovm",
			"sources": ["FeePool", "FeePoolState", "SynthetixState"]
		},
		{
			"sip": 109,
			"layer": "both",
			"released": "both",
			"sources": ["Synthetix", "SystemStatus"]
		},
		{
			"sip": 112,
			"released": "base",
			"layer": "base",
			"sources": [
				"DebtCache",
				"EtherWrapper",
				"FeePool",
				"NativeEtherWrapper",
				"SynthsETH",
				"SynthsUSD",
				"SystemSettings"
			]
		},
		{
			"sip": 115,
			"layer": "base",
			"released": "base"
		},
		{
			"sip": 116,
			"layer": "both",
			"released": "both",
			"sources": {
				"base": ["SynthetixBridgeToOptimism", "SynthetixBridgeEscrow"],
				"ovm": [
					"DebtCache",
					"Exchanger",
					"Synthetix",
					"SynthetixBridgeToBase",
					"SystemStatus"
				]
			}
		},
		{
			"sip": 117,
			"layer": "ovm",
			"released": "ovm",
			"sources": ["DebtCache", "Exchanger", "Synthetix"]
		},
		{
			"sip": 118,
			"layer": "both",
			"released": "both",
			"sources": ["Exchanger"]
		},
		{
			"sip": 120,
			"layer": "base",
			"sources": ["Exchanger", "ExchangeRates", "Synthetix", "SystemSettings"],
			"released": "base"
		},
		{
			"sip": 121,
			"layer": "ovm",
			"released": "ovm",
			"sources": ["EtherWrapper", "Exchanger", "Synthetix", "SystemSettings"]
		},
		{
			"sip": 127,
			"layer": "base",
			"released": "base",
			"sources": ["Exchanger", "VirtualSynthMastercopy"]
		},
		{
			"sip": 128,
			"layer": "base",
			"released": "base"
		},
		{
			"sip": 135,
			"layer": "ovm",
			"sources": [
				"CollateralManager",
				"CollateralManagerState",
				"CollateralShort",
				"CollateralUtil",
				"SynthsBTC",
				"SynthsETH",
				"SynthsLINK",
				"SynthsUSD",
				"SystemSettings"
			],
			"released": "ovm"
		},
		{
			"sip": 136,
			"layer": "base",
			"released": "base",
			"sources": ["DebtCache", "Issuer"]
		},
		{
			"sip": 138,
			"layer": "both",
			"released": "both",
			"sources": ["Exchanger", "Synthetix"]
		},
		{
			"sip": 139,
			"layer": "base",
			"released": "base",
			"sources": ["Exchanger"]
		},
		{
			"sip": 140,
			"layer": "both",
			"released": "both",
			"sources": ["Synthetix"]
		},
		{
			"sip": 142,
			"layer": "both",
			"released": "both",
			"sources": [
				"DebtCache",
				"FeePool",
				"Issuer",
				"Synthetix",
				"SynthsETH",
				"SynthsUSD",
				"SynthsBTC"
			]
		},
		{
			"sip": 145,
			"layer": "base",
			"released": "base",
			"sources": ["DebtCache"]
		},
		{
			"sip": 148,
			"layer": "both",
			"sources": [
				"Issuer",
				"Liquidator",
				"LiquidatorRewards",
				"Synthetix",
				"SystemSettings",
				"SystemSettingsLib"
			],
			"released": "both"
		},
		{
			"sip": 167,
			"layer": "both",
			"sources": {
				"base": ["OwnerRelayOnEthereum", "SystemSettings"],
				"ovm": ["Issuer", "OwnerRelayOnOptimism", "SystemSettings"]
			},
			"released": "both"
		},
		{
			"sip": 158,
			"layer": "base",
			"released": "base"
		},
		{
			"sip": 165,
			"layer": "both",
			"sources": {
				"base": [
					"FeePool",
					"Issuer",
					"OneNetAggregatorIssuedSynths",
					"OneNetAggregatorDebtRatio",
					"SynthetixBridgeToOptimism",
					"SystemSettings"
				],
				"ovm": [
					"FeePool",
					"Issuer",
					"OneNetAggregatorIssuedSynths",
					"OneNetAggregatorDebtRatio",
					"SynthetixBridgeToBase",
					"SystemSettings"
				]
			},
			"released": "both"
		},
		{
			"sip": 169,
			"layer": "base",
			"released": "base"
		},
		{
			"sip": 170,
			"layer": "base",
			"released": "base"
		},
		{
			"sip": 174,
			"layer": "both",
			"released": "both",
			"sources": ["Exchanger", "Issuer", "SynthRedeemer"]
		},
		{
			"sip": 182,
			"layer": "both",
			"sources": [
				"DebtCache",
				"FeePool",
				"Issuer",
				"Synths.*",
				"SystemSettings",
				"WrapperFactory"
			],
			"released": "both"
		},
		{
			"sip": 184,
			"layer": "both",
			"sources": ["Exchanger", "ExchangeRates", "SystemSettings"],
			"released": "both"
		},
		{
			"sip": 185,
			"layer": "both",
			"sources": ["Synthetix", "FeePool", "Issuer", "SynthetixDebtShare"],
			"released": "both"
		},
		{
			"sip": 187,
			"layer": "both",
			"sources": ["DebtCache", "Issuer"],
			"released": "both"
		},
		{
			"sip": 188,
			"layer": "base",
			"sources": [],
			"released": "base"
		},
		{
			"sip": 192,
			"layer": "both",
			"sources": ["WrapperFactory"],
			"released": "both"
		},
		{
			"sip": 193,
			"layer": "both",
			"sources": ["SystemSettings", "SystemSettingsLib"],
			"released": "both"
		},
		{
			"sip": 194,
			"layer": "ovm",
			"sources": ["Synthetix"],
			"released": "ovm"
		},
		{
			"sip": 195,
			"layer": "ovm",
			"sources": ["CollateralEth"],
			"released": "ovm"
		},
		{
			"sip": 196,
			"layer": "both",
			"sources": ["ExchangeRates"],
			"released": "both"
		},
		{
			"sip": 198,
			"layer": "both",
			"sources": [
				"Synthetix",
				"Exchanger",
				"ExchangeRates",
				"SystemSettings",
				"SystemSettingsLib"
			],
			"released": "both"
		},
		{
			"sip": 199,
			"layer": "ovm",
			"sources": [],
			"released": "ovm"
		},
		{
			"sip": 200,
			"layer": "both",
			"sources": ["FeePool"],
			"released": "both"
		},
		{
			"sip": 202,
			"layer": "base",
			"sources": ["SupplySchedule", "Synthetix"],
			"released": "base"
		},
		{
			"sip": 205,
			"layer": "ovm",
			"sources": [],
			"released": "ovm"
		},
		{
			"sip": 209,
			"layer": "both",
			"sources": ["Exchanger"],
			"released": "both"
		},
		{
			"sip": 212,
			"layer": "ovm",
			"sources": []
		},
		{
			"sip": 213,
			"layer": "ovm",
			"sources": [],
			"released": "both"
		},
		{
			"sip": 216,
			"layer": "ovm",
			"sources": [],
			"released": "both"
		},
		{
			"sip": 217,
			"layer": "ovm",
			"sources": [],
			"released": "both"
		},
		{
			"sip": 219,
			"layer": "ovm",
			"sources": [],
			"released": "both"
		},
		{
			"sip": 220,
			"layer": "both",
			"sources": ["Issuer"],
			"released": "both"
		},
		{
			"sip": 222,
			"layer": "both",
			"sources": ["Exchanger"],
			"released": "both"
		},
		{
			"sip": 223,
			"layer": "ovm",
			"sources": [],
			"released": "both"
		},
		{
			"sip": 229,
			"layer": "both",
			"sources": {
				"base": [
					"SynthetixBridgeToOptimism",
					"Issuer",
					"SystemSettings",
					"SystemSettingsLib"
				],
				"ovm": [
					"SynthetixBridgeToBase",
					"Issuer",
					"SystemSettings",
					"SystemSettingsLib"
				]
			},
			"released": "both"
		},
		{
			"sip": 230,
			"layer": "both",
			"sources": ["CircuitBreaker", "ExchangeRates", "Exchanger", "Issuer"],
			"released": "both"
		},
		{
			"sip": 235,
			"layer": "both",
			"sources": ["Issuer"],
			"released": "both"
		},
		{
			"sip": 236,
			"layer": "both",
			"sources": ["Exchanger"],
			"released": "both"
		},
		{
			"sip": 238,
			"layer": "both",
			"sources": ["Synthetix", "Synths.*", "Issuer"],
			"released": "both"
		},
		{
			"sip": 239,
			"layer": "both",
			"sources": ["Synthetix"],
			"released": "both"
		},
		{
			"sip": 240,
			"layer": "both",
			"sources": ["Issuer"],
			"released": "both"
		},
		{
			"sip": 243,
			"layer": "base",
			"sources": ["OneNetAggregatorsDEFI"],
			"released": "base"
		},
		{
			"sip": 246,
			"layer": "ovm",
			"sources": ["CollateralShort", "Issuer"],
			"released": "ovm"
		},
		{
			"sip": 249,
			"layer": "ovm",
			"sources": [],
			"released": "both"
		},
		{
			"sip": 251,
			"layer": "both",
			"sources": ["Issuer", "SystemSettings", "SystemSettingsLib"],
			"released": "both"
		},
		{
			"sip": 252,
			"layer": "both",
			"sources": [
				"Issuer",
				"RewardEscrowV2",
				"Synthetix",
				"Liquidator",
				"RewardEscrowV2Storage"
<<<<<<< HEAD
			]
=======
			],
			"released": "both"
>>>>>>> d53cf76a
		},
		{
			"sip": 257,
			"layer": "both",
			"sources": ["ExchangeRates"],
			"released": "both"
		},
		{
			"sip": 258,
			"layer": "base",
			"sources": ["ExchangeRates"],
			"released": "base"
		},
		{
			"sip": 262,
			"layer": "ovm",
			"sources": [],
			"released": "both"
		},
		{
			"sip": 269,
			"layer": "ovm",
			"sources": [],
			"released": "both"
		}
	],
	"releases": [
		{
			"name": "Pollux",
			"released": true,
			"version": {
				"major": 2,
				"minor": 27
			},
			"sips": [63, 64, 75, 76, 78]
		},
		{
			"name": "Formalhaut",
			"released": true,
			"version": {
				"major": 2,
				"minor": 28
			},
			"sips": [85, 86]
		},
		{
			"name": "Deneb",
			"released": true,
			"version": {
				"major": 2,
				"minor": 30
			},
			"sips": [83, 84, 88]
		},
		{
			"name": "Mimosa",
			"released": true,
			"version": {
				"major": 2,
				"minor": 31
			},
			"sips": [89, 91, 92]
		},
		{
			"name": "Regulus",
			"released": true,
			"version": {
				"major": 2,
				"minor": 32
			},
			"sips": [94]
		},
		{
			"name": "Adhara",
			"released": true,
			"version": {
				"major": 2,
				"minor": 34
			},
			"sips": [98, 99]
		},
		{
			"name": "Shaula",
			"released": true,
			"version": {
				"major": 2,
				"minor": 35
			},
			"sips": [97, 100, 103]
		},
		{
			"name": "Castor",
			"released": true,
			"version": {
				"major": 2,
				"minor": 36
			},
			"sips": [60, 102, 105]
		},
		{
			"name": "Castor (Optimism)",
			"released": true,
			"ovm": true,
			"version": {
				"major": 2,
				"minor": 36
			},
			"sips": [102]
		},
		{
			"name": "Gacrux (Optimism)",
			"released": true,
			"ovm": true,
			"version": {
				"major": 2,
				"minor": 37
			},
			"sips": [106]
		},
		{
			"name": "Bellatrix",
			"released": true,
			"version": {
				"major": 2,
				"minor": 38
			},
			"sips": [109]
		},
		{
			"name": "Elnath",
			"released": true,
			"version": {
				"major": 2,
				"minor": 39
			},
			"sips": [110]
		},
		{
			"name": "L2 Phase 1 (Optimism Kovan)",
			"ovm": true,
			"released": true,
			"version": {
				"major": 2,
				"minor": 40
			},
			"sips": []
		},
		{
			"name": "Miaplacidus",
			"released": true,
			"version": {
				"major": 2,
				"minor": 41
			},
			"sips": [113]
		},
		{
			"name": "Alnilam",
			"released": true,
			"version": {
				"major": 2,
				"minor": 42
			},
			"sips": [107, 114, 126, 127]
		},
		{
			"name": "Regora",
			"released": true,
			"version": {
				"major": 2,
				"minor": 43
			},
			"sips": [115, 128]
		},
		{
			"name": "Alnair",
			"released": true,
			"version": {
				"major": 2,
				"minor": 44
			},
			"sips": [116]
		},
		{
			"name": "Alnair (Optimism)",
			"released": true,
			"ovm": true,
			"version": {
				"major": 2,
				"minor": 44
			},
			"sips": [109, 116, 117, 118]
		},
		{
			"name": "Alioth",
			"released": true,
			"version": {
				"major": 2,
				"minor": 45
			},
			"sips": [112, 136]
		},
		{
			"name": "Alnitak",
			"released": true,
			"version": {
				"major": 2,
				"minor": 46
			},
			"sips": [138, 139, 140, 151]
		},
		{
			"name": "Alnitak (Optimism)",
			"released": true,
			"version": {
				"major": 2,
				"minor": 46
			},
			"ovm": true,
			"sips": [138, 139, 140]
		},
		{
			"name": "Dubhe (Optimism)",
			"released": true,
			"version": {
				"major": 2,
				"minor": 47
			},
			"ovm": true,
			"sips": [121]
		},
		{
			"name": "Mirfak",
			"released": true,
			"version": {
				"major": 2,
				"minor": 48
			},
			"sips": [142, 145, 170, 174]
		},
		{
			"name": "Wezen",
			"released": true,
			"version": {
				"major": 2,
				"minor": 49
			},
			"sips": [158, 169]
		},
		{
			"name": "Sargas (Optimism)",
			"ovm": true,
			"released": true,
			"version": {
				"major": 2,
				"minor": 50
			},
			"sips": [135, 142, 174]
		},
		{
			"name": "Kaus",
			"released": true,
			"version": {
				"major": 2,
				"minor": 51
			},
			"sips": [187]
		},
		{
			"name": "Kaus (Optimism)",
			"ovm": true,
			"released": true,
			"version": {
				"major": 2,
				"minor": 51
			},
			"sips": [187]
		},
		{
			"name": "Avior (Optimism)",
			"ovm": true,
			"released": true,
			"version": {
				"major": 2,
				"minor": 52
			},
			"sips": [182]
		},
		{
			"name": "Alkaid",
			"released": true,
			"version": {
				"major": 2,
				"minor": 53
			},
			"sips": [120, 182]
		},
		{
			"name": "Menkalinan",
			"released": true,
			"version": {
				"major": 2,
				"minor": 54
			},
			"sips": [167]
		},
		{
			"name": "Menkalinan (Optimism)",
			"ovm": true,
			"released": true,
			"version": {
				"major": 2,
				"minor": 54
			},
			"sips": [167]
		},
		{
			"name": "Atria",
			"released": true,
			"version": {
				"major": 2,
				"minor": 55
			},
			"sips": [192]
		},
		{
			"name": "Atria (Optimism)",
			"ovm": true,
			"released": true,
			"version": {
				"major": 2,
				"minor": 55
			},
			"sips": [192]
		},
		{
			"name": "Alhena",
			"released": true,
			"version": {
				"major": 2,
				"minor": 56
			},
			"sips": [188]
		},
		{
			"name": "Alhena (Optimism)",
			"ovm": true,
			"released": true,
			"version": {
				"major": 2,
				"minor": 56
			},
			"sips": [194, 195]
		},
		{
			"name": "Peacock",
			"released": true,
			"version": {
				"major": 2,
				"minor": 57
			},
			"sips": [200]
		},
		{
			"name": "Peacock (Optimism)",
			"ovm": true,
			"released": true,
			"version": {
				"major": 2,
				"minor": 57
			},
			"sips": [200]
		},
		{
			"name": "Alsephina",
			"released": true,
			"version": {
				"major": 2,
				"minor": 58
			},
			"sips": [184, 193, 196]
		},
		{
			"name": "Alsephina (Optimism)",
			"ovm": true,
			"released": true,
			"version": {
				"major": 2,
				"minor": 58
			},
			"sips": [184, 193, 196]
		},
		{
			"name": "Mirzam",
			"released": true,
			"version": {
				"major": 2,
				"minor": 59
			},
			"sips": [209]
		},
		{
			"name": "Mirzam (Optimism)",
			"ovm": true,
			"released": true,
			"version": {
				"major": 2,
				"minor": 59
			},
			"sips": [209]
		},
		{
			"name": "Alphard",
			"released": true,
			"version": {
				"major": 2,
				"minor": 60
			},
			"sips": [185]
		},
		{
			"name": "Alphard (Optimism)",
			"ovm": true,
			"released": true,
			"version": {
				"major": 2,
				"minor": 60
			},
			"sips": [185]
		},
		{
			"name": "Polaris (Optimism)",
			"ovm": true,
			"released": true,
			"version": {
				"major": 2,
				"minor": 61
			},
			"sips": [199]
		},
		{
			"name": "Hamal",
			"released": true,
			"version": {
				"major": 2,
				"minor": 62
			},
			"sips": [202]
		},
		{
			"name": "Algieba (Optimism)",
			"ovm": true,
			"released": true,
			"version": {
				"major": 2,
				"minor": 63
			},
			"sips": [205]
		},
		{
			"name": "Diphda",
			"released": true,
			"version": {
				"major": 2,
				"minor": 64
			},
			"sips": [80, 165]
		},
		{
			"name": "Diphda (Optimism)",
			"ovm": true,
			"released": true,
			"version": {
				"major": 2,
				"minor": 64
			},
			"sips": [80, 165, 213]
		},
		{
			"name": "Mizar",
			"released": true,
			"version": {
				"major": 2,
				"minor": 65
			},
			"sips": [220]
		},
		{
			"name": "Mizar (Optimism)",
			"ovm": true,
			"released": true,
			"version": {
				"major": 2,
				"minor": 65
			},
			"sips": [220]
		},
		{
			"name": "Nunki (Optimism)",
			"ovm": true,
			"released": true,
			"version": {
				"major": 2,
				"minor": 66
			},
			"sips": [217]
		},
		{
			"name": "Mirach",
			"version": {
				"major": 2,
				"minor": 68
			},
			"sips": [198, 222, 229],
			"released": true
		},
		{
			"name": "Mirach (Optimism)",
			"ovm": true,
			"version": {
				"major": 2,
				"minor": 68
			},
			"sips": [198, 216, 219, 222, 223, 229],
			"released": true
		},
		{
			"name": "Alpheratz",
			"version": {
				"major": 2,
				"minor": 69
			},
			"sips": [148, 236],
			"released": true
		},
		{
			"name": "Alpheratz (Optimism)",
			"ovm": true,
			"version": {
				"major": 2,
				"minor": 69
			},
			"sips": [148, 236],
			"released": true
		},
		{
			"name": "Rasalhague",
			"version": {
				"major": 2,
				"minor": 70
			},
			"sips": [239],
			"released": true
		},
		{
			"name": "Rasalhague (Optimism)",
			"ovm": true,
			"version": {
				"major": 2,
				"minor": 70
			},
			"sips": [239],
			"released": true
		},
		{
			"name": "Kochab (Optimism)",
			"ovm": true,
			"version": {
				"major": 2,
				"minor": 71
			},
			"sips": [246],
			"released": true
		},
		{
			"name": "Saiph",
			"version": {
				"major": 2,
				"minor": 72
			},
			"sips": [235, 238, 240],
			"released": true
		},
		{
			"name": "Saiph (Optimism)",
			"ovm": true,
			"version": {
				"major": 2,
				"minor": 72
			},
			"sips": [235, 238, 240],
			"released": true
		},
		{
			"name": "Denebola",
			"version": {
				"major": 2,
				"minor": 73
			},
			"sips": [243],
			"released": true
		},
		{
			"name": "Algol",
			"version": {
				"major": 2,
				"minor": 74
			},
			"sips": [251],
			"released": true
		},
		{
			"name": "Algol (Optimism)",
			"ovm": true,
			"version": {
				"major": 2,
				"minor": 74
			},
			"sips": [251],
			"released": true
		},
		{
			"name": "Tiaki",
			"version": {
				"major": 2,
				"minor": 75
			},
			"sips": [258],
			"released": true
		},
		{
			"name": "Muhlifain",
			"version": {
				"major": 2,
				"minor": 76
			},
			"sips": [230, 257],
			"released": true
		},
		{
			"name": "Muhlifain (Optimism)",
			"ovm": true,
			"version": {
				"major": 2,
				"minor": 76
			},
			"sips": [230, 249, 257, 262, 269],
			"released": true
		},
		{
			"name": "Aspidiske",
			"version": {
				"major": 2,
				"minor": 77
			},
<<<<<<< HEAD
			"sips": [252]
=======
			"sips": [252],
			"released": true
>>>>>>> d53cf76a
		},
		{
			"name": "Aspidiske (Optimism)",
			"ovm": true,
			"version": {
				"major": 2,
				"minor": 77
			},
<<<<<<< HEAD
			"sips": [252]
=======
			"sips": [252],
			"released": true
>>>>>>> d53cf76a
		}
	]
}<|MERGE_RESOLUTION|>--- conflicted
+++ resolved
@@ -703,12 +703,8 @@
 				"Synthetix",
 				"Liquidator",
 				"RewardEscrowV2Storage"
-<<<<<<< HEAD
-			]
-=======
 			],
 			"released": "both"
->>>>>>> d53cf76a
 		},
 		{
 			"sip": 257,
@@ -1364,12 +1360,8 @@
 				"major": 2,
 				"minor": 77
 			},
-<<<<<<< HEAD
-			"sips": [252]
-=======
 			"sips": [252],
 			"released": true
->>>>>>> d53cf76a
 		},
 		{
 			"name": "Aspidiske (Optimism)",
@@ -1378,12 +1370,8 @@
 				"major": 2,
 				"minor": 77
 			},
-<<<<<<< HEAD
-			"sips": [252]
-=======
 			"sips": [252],
 			"released": true
->>>>>>> d53cf76a
 		}
 	]
 }
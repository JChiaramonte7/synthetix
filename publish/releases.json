--- conflicted
+++ resolved
@@ -637,12 +637,8 @@
 		{
 			"sip": 235,
 			"layer": "both",
-<<<<<<< HEAD
-			"sources": ["Issuer"]
-=======
 			"sources": ["Issuer"],
 			"released": "both"
->>>>>>> a9a58f11
 		},
 		{
 			"sip": 236,
@@ -653,12 +649,8 @@
 		{
 			"sip": 238,
 			"layer": "both",
-<<<<<<< HEAD
-			"sources": ["Synthetix", "Synths.*", "Issuer"]
-=======
 			"sources": ["Synthetix", "Synths.*", "Issuer"],
 			"released": "both"
->>>>>>> a9a58f11
 		},
 		{
 			"sip": 239,
@@ -669,12 +661,8 @@
 		{
 			"sip": 240,
 			"layer": "both",
-<<<<<<< HEAD
-			"sources": ["Issuer"]
-=======
 			"sources": ["Issuer"],
 			"released": "both"
->>>>>>> a9a58f11
 		},
 		{
 			"sip": 246,

--- conflicted
+++ resolved
@@ -5,14 +5,10 @@
 const readline = require('readline');
 const { gray, cyan, yellow, redBright, green } = require('chalk');
 const { table } = require('table');
-<<<<<<< HEAD
-const { BigNumber } = require('ethers');
-=======
 const {
 	BigNumber,
 	utils: { parseUnits },
 } = require('ethers');
->>>>>>> af2813c6
 
 const {
 	constants: {

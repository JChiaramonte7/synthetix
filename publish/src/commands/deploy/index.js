'use strict';

const path = require('path');
const { gray, red } = require('chalk');
const pLimit = require('p-limit');
const Deployer = require('../../Deployer');
const NonceManager = require('../../NonceManager');
const { loadCompiledFiles } = require('../../solidity');

const {
	ensureDeploymentPath,
	ensureNetwork,
	getDeploymentPathForNetwork,
	loadAndCheckRequiredSources,
	loadConnections,
	reportDeployedContracts,
} = require('../../util');
const { performTransactionalStep } = require('../../command-utils/transact');

const {
	constants: { BUILD_FOLDER, CONFIG_FILENAME, SYNTHS_FILENAME, DEPLOYMENT_FILENAME },
} = require('../../../..');

const addSynthsToProtocol = require('./add-synths-to-protocol');
const configureLegacySettings = require('./configure-legacy-settings');
const configureRewardEscrow = require('./configure-reward-escrow');
const configureLoans = require('./configure-loans');
const configureStandalonePriceFeeds = require('./configure-standalone-price-feeds');
const configureSynths = require('./configure-synths');
const configureFutures = require('./configure-futures');
const configureSystemSettings = require('./configure-system-settings');
const deployCore = require('./deploy-core');
const deployDappUtils = require('./deploy-dapp-utils.js');
const deployLoans = require('./deploy-loans');
const deploySynths = require('./deploy-synths');
const deployFutures = require('./deploy-futures');
const generateSolidityOutput = require('./generate-solidity-output');
const getDeployParameterFactory = require('./get-deploy-parameter-factory');
const importAddresses = require('./import-addresses');
const importFeePeriods = require('./import-fee-periods');
const importExcludedDebt = require('./import-excluded-debt');
const performSafetyChecks = require('./perform-safety-checks');
const rebuildResolverCaches = require('./rebuild-resolver-caches');
const rebuildLegacyResolverCaches = require('./rebuild-legacy-resolver-caches');
const systemAndParameterCheck = require('./system-and-parameter-check');
// const takeDebtSnapshotWhenRequired = require('./take-debt-snapshot-when-required');

const DEFAULTS = {
	priorityGasPrice: '1',
	debtSnapshotMaxDeviation: 0.01, // a 1 percent deviation will trigger a snapshot
	network: 'goerli',
	buildPath: path.join(__dirname, '..', '..', '..', '..', BUILD_FOLDER),
};

const deploy = async ({
	addNewSynths,
	buildPath = DEFAULTS.buildPath,
	concurrency,
	deploymentPath,
	dryRun = false,
	freshDeploy,
	maxFeePerGas,
	maxPriorityFeePerGas = DEFAULTS.priorityGasPrice,
	generateSolidity = false,
	ignoreCustomParameters,
	ignoreSafetyChecks,
	manageNonces,
	network = DEFAULTS.network,
	privateKey,
	signer,
	providerUrl,
	provider,
	skipFeedChecks = false,
	specifyContracts,
	useFork,
	useOvm,
	yes,
} = {}) => {
	ensureNetwork(network);
	deploymentPath = deploymentPath || getDeploymentPathForNetwork({ network, useOvm });
	ensureDeploymentPath(deploymentPath);

	const limitPromise = pLimit(concurrency);

	const {
		config,
		params,
		configFile,
		synths,
		deployment,
		deploymentFile,
		ownerActions,
		ownerActionsFile,
		feeds,
	} = loadAndCheckRequiredSources({
		deploymentPath,
		network,
		freshDeploy,
	});

	const getDeployParameter = getDeployParameterFactory({ params, ignoreCustomParameters });

	const addressOf = c => (c ? c.address : '');
	const sourceOf = c => (c ? c.source : '');

	// Mark contracts for deployment specified via an argument
	if (specifyContracts) {
		// Ignore config.json
		Object.keys(config).map(name => {
			config[name].deploy = false;
		});
		// Add specified contracts
		specifyContracts.split(',').map(name => {
			if (!config[name]) {
				config[name] = {
					deploy: true,
				};
			} else {
				config[name].deploy = true;
			}
		});
	}

	performSafetyChecks({
		config,
		deployment,
		deploymentPath,
		freshDeploy,
		ignoreSafetyChecks,
		manageNonces,
		maxFeePerGas,
		maxPriorityFeePerGas,
		network,
		useOvm,
	});

	console.log(
		gray('Checking all contracts not flagged for deployment have addresses in this network...')
	);
	const missingDeployments = Object.keys(config).filter(name => {
		return !config[name].deploy && (!deployment.targets[name] || !deployment.targets[name].address);
	});

	if (missingDeployments.length) {
		throw Error(
			`Cannot use existing contracts for deployment as addresses not found for the following contracts on ${network}:\n` +
				missingDeployments.join('\n') +
				'\n' +
				gray(`Used: ${deploymentFile} as source`)
		);
	}

	console.log(gray('Loading the compiled contracts locally...'));
	const { earliestCompiledTimestamp, compiled } = loadCompiledFiles({ buildPath });

	const { privateKey: envPrivateKey, explorerLinkPrefix } = loadConnections({
		network,
		useFork,
		useOvm,
	});

	// Here we set a default private key for local-ovm deployment, as the
	// OVM geth node has no notion of local/unlocked accounts.
	// Deploying without a private key will give the error "OVM: Unsupported RPC method",
	// as the OVM node does not support eth_sendTransaction, which inherently relies on
	// the unlocked accounts on the node.
	if (network === 'local' && useOvm && !privateKey) {
		// Account #0: 0xf39Fd6e51aad88F6F4ce6aB8827279cffFb92266
		privateKey = '0xac0974bec39a17e36ba4a6b4d238ff944bacb478cbed5efcae784d7bf4f2ff80';
	}

	// when not in a local network, and not forking, and the privateKey isn't supplied,
	// use the one from the .env file
	if (network !== 'local' && !useFork && !privateKey) {
		privateKey = envPrivateKey;
	}

	const nonceManager = new NonceManager({});

	const deployer = new Deployer({
		account: signer ? await signer.getAddress() : null,
		compiled,
		config,
		configFile,
		deployment,
		deploymentFile,
		maxFeePerGas,
		maxPriorityFeePerGas,
		network,
		privateKey,
		signer,
		providerUrl,
		provider,
		dryRun,
		useOvm,
		useFork,
		nonceManager: manageNonces ? nonceManager : undefined,
	});

	const { account } = deployer;

	if (!signer) {
		signer = deployer.signer;
	}

	nonceManager.provider = deployer.provider;
	nonceManager.account = account;

	const {
		currentSynthetixSupply,
		currentLastMintEvent,
		currentWeekOfInflation,
		systemSuspended,
	} = await systemAndParameterCheck({
		account,
		buildPath,
		addNewSynths,
		concurrency,
		config,
		deployer,
		deploymentPath,
		dryRun,
		earliestCompiledTimestamp,
		freshDeploy,
		maxFeePerGas,
		maxPriorityFeePerGas,
		getDeployParameter,
		network,
		skipFeedChecks,
		feeds,
		synths,
		providerUrl,
		useFork,
		useOvm,
		yes,
	});

	console.log(
		gray(`Starting deployment to ${network.toUpperCase()}${useFork ? ' (fork)' : ''}...`)
	);

	// track for use with solidity output
	const runSteps = [];

	const runStep = async opts => {
		const { noop, ...rest } = await performTransactionalStep({
			...opts,
			signer,
			dryRun,
			explorerLinkPrefix,
			maxFeePerGas,
			maxPriorityFeePerGas,
			generateSolidity,
			nonceManager: manageNonces ? nonceManager : undefined,
			ownerActions,
			ownerActionsFile,
			useFork,
		});

		// only add to solidity steps when the transaction is NOT a no-op
		if (!noop) {
			runSteps.push(opts);
		}

		return { noop, ...rest };
	};

	await deployCore({
		account,
		addressOf,
		currentLastMintEvent,
		currentSynthetixSupply,
		currentWeekOfInflation,
		deployer,
		useOvm,
	});

	const { synthsToAdd } = await deploySynths({
		account,
		addressOf,
		addNewSynths,
		config,
		deployer,
		freshDeploy,
		deploymentPath,
		generateSolidity,
		network,
		synths,
		systemSuspended,
		useFork,
		yes,
	});

	const { collateralManagerDefaults } = await deployLoans({
		account,
		addressOf,
		deployer,
		getDeployParameter,
		network,
		useOvm,
	});

	await deployFutures({
		account,
		addressOf,
		getDeployParameter,
		deployer,
		runStep,
		useOvm,
		network,
		deploymentPath,
		loadAndCheckRequiredSources,
	});

	await deployDappUtils({
		account,
		addressOf,
		deployer,
	});

	const { newContractsBeingAdded } = await importAddresses({
		addressOf,
		deployer,
		dryRun,
		continueEvenIfUnsuccessful: generateSolidity,
		limitPromise,
		runStep,
	});

	await rebuildResolverCaches({
		deployer,
		generateSolidity,
		limitPromise,
		newContractsBeingAdded,
		runStep,
		network,
		useOvm,
	});

	await rebuildLegacyResolverCaches({
		addressOf,
		compiled,
		deployer,
		network,
		runStep,
		useOvm,
	});

	await configureLegacySettings({
		account,
		addressOf,
		config,
		deployer,
		getDeployParameter,
		network,
		runStep,
		useOvm,
	});

	await configureRewardEscrow({
		addressOf,
		deployer,
		runStep,
<<<<<<< HEAD
=======
		useOvm,
>>>>>>> d53cf76a
	});

	await importFeePeriods({
		deployer,
		explorerLinkPrefix,
		freshDeploy,
		generateSolidity,
		network,
		runStep,
		systemSuspended,
		useFork,
		yes,
	});

	await importExcludedDebt({
		deployer,
		freshDeploy,
		runStep,
	});

	// Configure all feeds as standalone in case they are being used as synth currency keys (through synth),
	// or directly (e.g. futures). Adding just one or the other may cause issues if e.g. initially futures
	// market exists, but later a synth is added. Or if initially both exist, but later the spot synth
	// is removed. The standalone feed should always be added and available.
	await configureStandalonePriceFeeds({
		deployer,
		runStep,
		feeds,
		useOvm,
	});

	await configureSynths({
		addressOf,
		explorerLinkPrefix,
		generateSolidity,
		feeds,
		deployer,
		network,
		runStep,
		synths,
	});

	await addSynthsToProtocol({
		addressOf,
		deployer,
		runStep,
		synthsToAdd,
	});

	await configureSystemSettings({
		addressOf,
		deployer,
		useOvm,
		generateSolidity,
		getDeployParameter,
		network,
		runStep,
		synths,
	});

	await configureLoans({
		addressOf,
		collateralManagerDefaults,
		deployer,
		getDeployParameter,
		runStep,
	});

	await configureFutures({
		addressOf,
		deployer,
		loadAndCheckRequiredSources,
		runStep,
		getDeployParameter,
		useOvm,
		freshDeploy,
		deploymentPath,
		network,
		generateSolidity,
		yes,
	});

	// await takeDebtSnapshotWhenRequired({
	// 	debtSnapshotMaxDeviation: DEFAULTS.debtSnapshotMaxDeviation,
	// 	deployer,
	// 	generateSolidity,
	// 	runStep,
	// 	useOvm,
	// 	useFork,
	// });

	console.log(gray(`\n------ DEPLOY COMPLETE ------\n`));

	reportDeployedContracts({ deployer });

	if (generateSolidity) {
		generateSolidityOutput({
			addressOf,
			deployer,
			deployment,
			explorerLinkPrefix,
			network,
			newContractsBeingAdded,
			runSteps,
			sourceOf,
			useOvm,
		});
	}
};

module.exports = {
	deploy,
	DEFAULTS,
	cmd: program =>
		program
			.command('deploy')
			.description('Deploy compiled solidity files')
			.option(
				'-a, --add-new-synths',
				`Whether or not any new synths in the ${SYNTHS_FILENAME} file should be deployed if there is no entry in the config file`,
				true
			)
			.option(
				'-b, --build-path [value]',
				'Path to a folder hosting compiled files from the "build" step in this script',
				DEFAULTS.buildPath
			)
			.option(
				'-d, --deployment-path <value>',
				`Path to a folder that has your input configuration file ${CONFIG_FILENAME}, the synth list ${SYNTHS_FILENAME} and where your ${DEPLOYMENT_FILENAME} files will go`
			)
			.option(
				'-e, --concurrency <value>',
				'Number of parallel calls that can be made to a provider',
				10
			)
			.option(
				'-f, --fee-auth <value>',
				'The address of the fee authority for this network (default is to use existing)'
			)
			.option('-g, --max-fee-per-gas <value>', 'Maximum base gas fee price in GWEI')
			.option(
				'--max-priority-fee-per-gas <value>',
				'Priority gas fee price in GWEI',
				DEFAULTS.priorityGasPrice
			)
			.option('--generate-solidity', 'Whether or not to output the migration as a Solidity file')
			.option(
				'-h, --fresh-deploy',
				'Perform a "fresh" deploy, i.e. the first deployment on a network.'
			)
			.option(
				'-i, --ignore-safety-checks',
				'Ignores some validations regarding paths, compiler versions, etc.',
				false
			)
			.option(
				'--ignore-custom-parameters',
				'Ignores deployment parameters specified in params.json',
				false
			)
			.option(
				'-k, --use-fork',
				'Perform the deployment on a forked chain running on localhost (see fork command).',
				false
			)
			.option(
				'-l, --oracle-gas-limit <value>',
				'The address of the gas limit oracle for this network (default is use existing)'
			)
			.option(
				'-n, --network <value>',
				'The network to run off.',
				x => x.toLowerCase(),
				DEFAULTS.network
			)
			.option(
				'-o, --oracle-exrates <value>',
				'The address of the oracle for this network (default is use existing)'
			)
			.option(
				'-q, --manage-nonces',
				'The command makes sure that no repeated nonces are sent (which may be the case when reorgs are common, i.e. in Goerli. Not to be confused with --manage-nonsense.)',
				false
			)
			.option(
				'-p, --provider-url <value>',
				'Ethereum network provider URL. If default, will use PROVIDER_URL found in the .env file.'
			)
			.option(
				'--skip-feed-checks',
				'If enabled, will skip the feed checking on start (speeds up deployment)'
			)
			.option(
				'-r, --dry-run',
				'If enabled, will not run any transactions but merely report on them.'
			)
			.option(
				'-v, --private-key [value]',
				'The private key to deploy with (only works in local mode, otherwise set in .env).'
			)
			.option(
				'-x, --specify-contracts <value>',
				'Ignore config.json  and specify contracts to be deployed (Comma separated list)'
			)
			.option('-y, --yes', 'Dont prompt, just reply yes.')
			.option('-z, --use-ovm', 'Target deployment for the OVM (Optimism).')
			.action(async (...args) => {
				try {
					await deploy(...args);
				} catch (err) {
					// show pretty errors for CLI users
					console.error(red(err));
					console.log(err.stack);
					process.exitCode = 1;
				}
			}),
};<|MERGE_RESOLUTION|>--- conflicted
+++ resolved
@@ -361,10 +361,7 @@
 		addressOf,
 		deployer,
 		runStep,
-<<<<<<< HEAD
-=======
-		useOvm,
->>>>>>> d53cf76a
+		useOvm,
 	});
 
 	await importFeePeriods({

'use strict';

const ethers = require('ethers');
const fs = require('fs');
const { gray, yellow, red, cyan, bgYellow, black } = require('chalk');

const {
	getUsers,
	constants: { CONFIG_FILENAME, DEPLOYMENT_FILENAME },
} = require('../../..');

const {
	ensureNetwork,
	ensureDeploymentPath,
	getDeploymentPathForNetwork,
	loadAndCheckRequiredSources,
	loadConnections,
	confirmAction,
	stringify,
	assignGasOptions,
} = require('../util');

const SafeBatchSubmitter = require('../SafeBatchSubmitter');

const DEFAULTS = {
	priorityGasPrice: '1',
	gasLimit: 2e5, // 200,000
};

const owner = async ({
	network,
	newOwner,
	deploymentPath,
	maxFeePerGas,
	maxPriorityFeePerGas = DEFAULTS.priorityGasPrice,
	gasLimit = DEFAULTS.gasLimit,
	privateKey,
	yes,
	useOvm,
	useFork,
	providerUrl,
	throwOnNotNominatedOwner = false,
}) => {
	ensureNetwork(network);
	deploymentPath = deploymentPath || getDeploymentPathForNetwork({ network, useOvm });
	ensureDeploymentPath(deploymentPath);

	function logTx(tx) {
		console.log(gray(`  > tx hash: ${tx.transactionHash}`));
	}

	if (!newOwner) {
		newOwner = getUsers({ network, useOvm, user: 'owner' }).address;
	}

	if (!ethers.utils.isAddress(newOwner)) {
		console.error(red('Invalid new owner to nominate. Please check the option and try again.'));
		process.exitCode = 1;
		return;
	}
	// ensure all nominated owners are accepted
	const { config, deployment, ownerActions, ownerActionsFile } = loadAndCheckRequiredSources({
		deploymentPath,
		network,
	});

	const { providerUrl: envProviderUrl, privateKey: envPrivateKey } = loadConnections({
		network,
		useFork,
	});

	if (!providerUrl) {
		if (!envProviderUrl) {
			throw new Error('Missing .env key of PROVIDER_URL. Please add and retry.');
		}

		providerUrl = envProviderUrl;
	}

	// if not specified, or in a local network, override the private key passed as a CLI option, with the one specified in .env
	if (network !== 'local' && !privateKey && !useFork) {
		privateKey = envPrivateKey;
	}

	const provider = new ethers.providers.JsonRpcProvider(providerUrl);

	let signer;
	if (!privateKey) {
		const account = getUsers({ network, user: 'owner' }).address; // protocolDAO
		signer = provider.getSigner(account);
		signer.address = await signer.getAddress();
	} else {
		signer = new ethers.Wallet(privateKey, provider);
	}

	console.log(gray(`Using account with public key ${signer.address}`));

	const safeBatchSubmitter = new SafeBatchSubmitter({ network, signer, safeAddress: newOwner });
	let isOwnerASafe = false;

	try {
		// attempt to initialize a gnosis safe from the new owner
		const { currentNonce, pendingTxns } = await safeBatchSubmitter.init();
		isOwnerASafe = true;
		console.log(
			gray(
				'Loaded safe at address',
				yellow(newOwner),
				'nonce',
				yellow(currentNonce),
				'with',
				yellow(pendingTxns.count),
				'transactions pending signing'
			)
		);
	} catch (err) {
		if (
			!/Safe Proxy contract is not deployed in the current network/.test(err.message) &&
			!/Safe contracts not found in the current network/.test(err.message)
		) {
			throw err;
		}

		console.log(gray('New owner is not a Gnosis safe.'));

		if (signer.address.toLowerCase() !== newOwner.toLowerCase()) {
			throw new Error(
				`New owner is ${newOwner} and signer is ${signer.address}. The signer needs to be the new owner in order to be able to claim ownership and/or execute owner actions.`
			);
		}

		if (!yes) {
			try {
				await confirmAction(
					yellow(
						'\nHeads up! You are about to set ownership to an EOA (externally owned address), i.e. not a multisig or a DAO. Are you sure? (y/n) '
					)
				);
			} catch (err) {
				console.log(gray('Operation cancelled'));
				return;
			}
		}

		console.log(gray(`Gas: base fee${maxFeePerGas} GWEI, miner tip ${maxPriorityFeePerGas} GWEI`));
	}

	const confirmOrEnd = async message => {
		try {
			if (yes) {
				console.log(message);
			} else {
				await confirmAction(
					message +
						cyan(
							`\nPlease type "y" to ${
								isOwnerASafe ? 'stage' : 'submit'
							} transaction, or enter "n" to cancel and resume this later? (y/n) `
						)
				);
			}
		} catch (err) {
			console.log(gray('Operation cancelled'));
			process.exit();
		}
	};

	console.log(
		gray('Running through operations during deployment that could not complete as not owner.')
	);

	// Read owner-actions.json + encoded data to stage tx's
	for (const [key, entry] of Object.entries(ownerActions)) {
		const { target, data, complete } = entry;
		if (complete) continue;

		entry.complete = true;
		if (isOwnerASafe && !useFork) {
			console.log(gray(`Attempting to append`, yellow(key), `to the batch`));
			const { appended } = await safeBatchSubmitter.appendTransaction({
				to: target,
				data,
			});
			if (!appended) {
				console.log(gray('Skipping adding to the batch as already in pending queue'));
			} else {
				console.log(gray('Transaction successfully added to the batch.'));
			}
		} else {
			try {
				await confirmOrEnd(yellow('Confirm: ') + `Submit ${bgYellow(black(key))} to (${target})`);
<<<<<<< HEAD
				const params = assignGasOptions({
=======
				const params = await assignGasOptions({
>>>>>>> b362272c
					tx: {
						to: target,
						data,
					},
					provider,
					maxFeePerGas,
					maxPriorityFeePerGas,
				});

				if (gasLimit) {
					params.gasLimit = ethers.BigNumber.from(gasLimit);
				}

				const tx = await signer.sendTransaction(params);
				const receipt = await tx.wait();

				logTx(receipt);

				fs.writeFileSync(ownerActionsFile, stringify(ownerActions));
			} catch (err) {
				throw Error(`Transaction failed to send.\n${err}`);
			}
		}
	}

	console.log(gray('Looking for contracts whose ownership we should accept'));
	const warnings = [];
	for (const contract of Object.keys(config)) {
		if (!deployment.targets[contract]) {
			const msg = yellow(`WARNING: contract ${contract} not found in deployment file`);
			console.log(msg);
			warnings.push(msg);
			continue;
		}
		const { address, source } = deployment.targets[contract];
		const { abi } = deployment.sources[source];
		const deployedContract = new ethers.Contract(address, abi, provider);

		// ignore contracts that don't support Owned
		if (!deployedContract.functions.owner) {
			continue;
		}
		const currentOwner = (await deployedContract.owner()).toLowerCase();
		const nominatedOwner = (await deployedContract.nominatedOwner()).toLowerCase();

		if (currentOwner === newOwner.toLowerCase()) {
			console.log(gray(`${newOwner} is already the owner of ${contract}`));
		} else if (nominatedOwner === newOwner.toLowerCase()) {
			const encodedData = deployedContract.interface.encodeFunctionData('acceptOwnership', []);

			if (isOwnerASafe && !useFork) {
				console.log(
					gray(`Attempting to append`, yellow(`${contract}.acceptOwnership()`), `to the batch`)
				);
				const { appended } = await safeBatchSubmitter.appendTransaction({
					to: address,
					data: encodedData,
				});
				if (!appended) {
					console.log(gray('Skipping adding to the batch as already in pending queue'));
				}
			} else {
				try {
					await confirmOrEnd(gray(`Confirm: Submit`, yellow(`${contract}.acceptOwnership()`), `?`));

<<<<<<< HEAD
					const params = assignGasOptions({
=======
					const params = await assignGasOptions({
>>>>>>> b362272c
						tx: {
							to: address,
							data: encodedData,
						},
						provider,
						maxFeePerGas,
						maxPriorityFeePerGas,
					});

					if (gasLimit) {
						params.gasLimit = ethers.BigNumber.from(gasLimit);
					}

					const tx = await signer.sendTransaction(params);
					const receipt = await tx.wait();

					logTx(receipt);
				} catch (err) {
					throw Error(`Transaction failed to submit.\n${err}`);
				}
			}
		} else {
			const msg = `Cannot acceptOwnership on ${contract} as nominatedOwner: ${nominatedOwner} isn't the newOwner ${newOwner} you specified. Have you run the nominate command yet?`;
			if (throwOnNotNominatedOwner && contract !== 'DappMaintenance') {
				throw Error(msg);
			} else {
				console.log(cyan(msg));
			}
		}
	}

	if (isOwnerASafe) {
		const { transactions } = safeBatchSubmitter;

		if (transactions.length) {
			if (!yes) {
				await confirmOrEnd(
					gray(
						`Confirm: Stage`,
						yellow(`${transactions.length}`),
						`transactions to the safe in a batch?`
					)
				);
			}

			const { nonce } = await safeBatchSubmitter.submit();

			console.log(
				gray(
					'Submitted a batch of',
					yellow(transactions.length),
					'transactions to the safe',
					yellow(newOwner),
					'at nonce position',
					yellow(nonce)
				)
			);

			fs.writeFileSync(ownerActionsFile, stringify(ownerActions));
		} else {
			console.log(gray('No transactions to stage'));
		}
	}

	if (warnings.length) {
		console.log(yellow('\nThere were some issues during ownership\n'));
		console.log(yellow('---'));
		warnings.forEach(warning => console.log(warning));
		console.log(yellow('---'));
	}
};

module.exports = {
	owner,
	cmd: program =>
		program
			.command('owner')
			.description('Owner script - a list of transactions required by the owner.')
			.option(
				'-d, --deployment-path <value>',
				`Path to a folder that has your input configuration file ${CONFIG_FILENAME} and where your ${DEPLOYMENT_FILENAME} files will go`
			)
			.option(
				'-k, --use-fork',
				'Perform the deployment on a forked chain running on localhost (see fork command).',
				false
			)
			.option(
				'-o, --new-owner <value>',
				'The address of protocolDAO proxy contract as owner (please include the 0x prefix)'
			)
			.option('-v, --private-key [value]', 'The private key of wallet to stage with.')
			.option('-g, --max-fee-per-gas <value>', 'Maximum base gas fee price in GWEI')
			.option('--max-priority-fee-per-gas <value>', 'Priority gas fee price in GWEI', '1')
			.option('-l, --gas-limit <value>', 'Gas limit', parseInt, DEFAULTS.gasLimit)
			.option('-n, --network <value>', 'The network to run off.', x => x.toLowerCase(), 'kovan')
			.option('-y, --yes', 'Dont prompt, just reply yes.')
			.option('-z, --use-ovm', 'Target deployment for the OVM (Optimism).')
			.option(
				'-p, --provider-url <value>',
				'Ethereum network provider URL. If default, will use PROVIDER_URL found in the .env file.'
			)
			.action(owner),
};<|MERGE_RESOLUTION|>--- conflicted
+++ resolved
@@ -189,11 +189,7 @@
 		} else {
 			try {
 				await confirmOrEnd(yellow('Confirm: ') + `Submit ${bgYellow(black(key))} to (${target})`);
-<<<<<<< HEAD
-				const params = assignGasOptions({
-=======
 				const params = await assignGasOptions({
->>>>>>> b362272c
 					tx: {
 						to: target,
 						data,
@@ -259,11 +255,7 @@
 				try {
 					await confirmOrEnd(gray(`Confirm: Submit`, yellow(`${contract}.acceptOwnership()`), `?`));
 
-<<<<<<< HEAD
-					const params = assignGasOptions({
-=======
 					const params = await assignGasOptions({
->>>>>>> b362272c
 						tx: {
 							to: address,
 							data: encodedData,

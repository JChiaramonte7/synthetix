--- conflicted
+++ resolved
@@ -20,12 +20,8 @@
 	assignGasOptions,
 } = require('../util');
 
-<<<<<<< HEAD
-const SafeBatchSubmitter = require('../SafeBatchSubmitter');
-=======
 const { getContract } = require('../command-utils/contract');
 const { safeInitializer } = require('../command-utils/safe-initializer');
->>>>>>> af2813c6
 
 const DEFAULTS = {
 	priorityGasPrice: '1',
@@ -36,12 +32,8 @@
 	network,
 	newOwner,
 	deploymentPath,
-<<<<<<< HEAD
-	gasPrice = DEFAULTS.gasPrice,
-=======
 	maxFeePerGas,
 	maxPriorityFeePerGas = DEFAULTS.priorityGasPrice,
->>>>>>> af2813c6
 	gasLimit = DEFAULTS.gasLimit,
 	privateKey,
 	yes,
@@ -96,11 +88,7 @@
 
 	let signer;
 	if (!privateKey) {
-<<<<<<< HEAD
-		const account = getUsers({ network, user: 'owner' }).address; // protocolDAO
-=======
 		const account = getUsers({ network, user: 'owner', useOvm }).address;
->>>>>>> af2813c6
 		signer = provider.getSigner(account);
 		signer.address = await signer.getAddress();
 	} else {
@@ -109,40 +97,6 @@
 
 	console.log(gray(`Using account with public key ${signer.address}`));
 
-<<<<<<< HEAD
-	const safeBatchSubmitter = new SafeBatchSubmitter({ network, signer, safeAddress: newOwner });
-	let isOwnerASafe = false;
-
-	try {
-		// attempt to initialize a gnosis safe from the new owner
-		const { currentNonce, pendingTxns } = await safeBatchSubmitter.init();
-		isOwnerASafe = true;
-		console.log(
-			gray(
-				'Loaded safe at address',
-				yellow(newOwner),
-				'nonce',
-				yellow(currentNonce),
-				'with',
-				yellow(pendingTxns.count),
-				'transactions pending signing'
-			)
-		);
-	} catch (err) {
-		if (!/Safe Proxy contract is not deployed in the current network/.test(err.message)) {
-			throw err;
-		}
-
-		console.log(gray('New owner is not a Gnosis safe.'));
-
-		if (signer.address.toLowerCase() !== newOwner.toLowerCase()) {
-			throw new Error(
-				`New owner is ${newOwner} and signer is ${signer.address}. The signer needs to be the new owner in order to be able to claim ownership and/or execute owner actions.`
-			);
-		}
-
-		if (!yes) {
-=======
 	let relayers;
 
 	const safeBatchSubmitter = await safeInitializer({ network, signer, safeAddress: newOwner });
@@ -196,7 +150,6 @@
 		}
 
 		if (!yes && !isContract) {
->>>>>>> af2813c6
 			try {
 				await confirmAction(
 					yellow(
@@ -209,11 +162,7 @@
 			}
 		}
 
-<<<<<<< HEAD
-		console.log(gray(`Gas Price: ${gasPrice} gwei`));
-=======
 		console.log(gray(`Gas: base fee ${maxFeePerGas} GWEI, miner tip ${maxPriorityFeePerGas} GWEI`));
->>>>>>> af2813c6
 	}
 
 	const confirmOrEnd = async message => {
@@ -225,11 +174,7 @@
 					message +
 						cyan(
 							`\nPlease type "y" to ${
-<<<<<<< HEAD
-								isOwnerASafe ? 'stage' : 'submit'
-=======
 								safeBatchSubmitter ? 'stage' : 'submit'
->>>>>>> af2813c6
 							} transaction, or enter "n" to cancel and resume this later? (y/n) `
 						)
 				);
@@ -250,11 +195,7 @@
 		if (complete) continue;
 
 		entry.complete = true;
-<<<<<<< HEAD
-		if (isOwnerASafe && !useFork) {
-=======
 		if (safeBatchSubmitter && !useFork) {
->>>>>>> af2813c6
 			console.log(gray(`Attempting to append`, yellow(key), `to the batch`));
 			const { appended } = await safeBatchSubmitter.appendTransaction({
 				to: target,
@@ -265,16 +206,6 @@
 			} else {
 				console.log(gray('Transaction successfully added to the batch.'));
 			}
-<<<<<<< HEAD
-		} else {
-			try {
-				await confirmOrEnd(yellow('Confirm: ') + `Submit ${bgYellow(black(key))} to (${target})`);
-				const params = {
-					to: target,
-					gasPrice: ethers.utils.parseUnits(gasPrice, 'gwei'),
-					data,
-				};
-=======
 		} else if (relayers) {
 			// Relayer
 			console.log(gray('Adding'), yellow(key), gray('to the relayer actions'));
@@ -292,7 +223,6 @@
 					maxPriorityFeePerGas,
 				});
 
->>>>>>> af2813c6
 				if (gasLimit) {
 					params.gasLimit = ethers.BigNumber.from(gasLimit);
 				}
@@ -311,11 +241,8 @@
 
 	console.log(gray('Looking for contracts whose ownership we should accept'));
 	const warnings = [];
-<<<<<<< HEAD
-=======
 	// prevent dupes if some contracts are in there twice (looking at you ProxyERC20 and ProxyERC20sUSD)
 	const appendedOwnerCache = {};
->>>>>>> af2813c6
 	for (const contract of Object.keys(config)) {
 		if (!deployment.targets[contract]) {
 			const msg = yellow(`WARNING: contract ${contract} not found in deployment file`);
@@ -335,13 +262,6 @@
 		const nominatedOwner = (await deployedContract.nominatedOwner()).toLowerCase();
 
 		if (currentOwner === newOwner.toLowerCase()) {
-<<<<<<< HEAD
-			console.log(gray(`${newOwner} is already the owner of ${contract}`));
-		} else if (nominatedOwner === newOwner.toLowerCase()) {
-			const encodedData = deployedContract.interface.encodeFunctionData('acceptOwnership', []);
-
-			if (isOwnerASafe && !useFork) {
-=======
 			console.log(gray(`${newOwner} is already the owner of ${contract} ${address}`));
 		} else if (nominatedOwner === newOwner.toLowerCase()) {
 			const encodedData = deployedContract.interface.encodeFunctionData('acceptOwnership', []);
@@ -354,7 +274,6 @@
 			}
 
 			if (safeBatchSubmitter && !useFork) {
->>>>>>> af2813c6
 				console.log(
 					gray(`Attempting to append`, yellow(`${contract}.acceptOwnership()`), `to the batch`)
 				);
@@ -365,23 +284,6 @@
 				if (!appended) {
 					console.log(gray('Skipping adding to the batch as already in pending queue'));
 				}
-<<<<<<< HEAD
-			} else {
-				try {
-					await confirmOrEnd(gray(`Confirm: Submit`, yellow(`${contract}.acceptOwnership()`), `?`));
-
-					const params = {
-						to: address,
-						gasPrice: ethers.utils.parseUnits(gasPrice, 'gwei'),
-						data: encodedData,
-					};
-
-					if (gasLimit) {
-						params.gasLimit = ethers.BigNumber.from(gasLimit);
-					}
-
-					const tx = await signer.sendTransaction(params);
-=======
 			} else if (relayers) {
 				// Relayer
 				console.log(
@@ -509,7 +411,6 @@
 
 					const tx = await l1Signer.sendTransaction(params);
 
->>>>>>> af2813c6
 					const receipt = await tx.wait();
 
 					logTx(receipt);
@@ -517,50 +418,17 @@
 					throw Error(`Transaction failed to submit.\n${err}`);
 				}
 			}
-<<<<<<< HEAD
-		} else {
-			const msg = `Cannot acceptOwnership on ${contract} as nominatedOwner: ${nominatedOwner} isn't the newOwner ${newOwner} you specified. Have you run the nominate command yet?`;
-			if (throwOnNotNominatedOwner && contract !== 'DappMaintenance') {
-				throw Error(msg);
-			} else {
-				console.log(cyan(msg));
-			}
-		}
-	}
-
-	if (isOwnerASafe) {
-		const { transactions } = safeBatchSubmitter;
-
-		if (transactions.length) {
-			if (!yes) {
-				await confirmOrEnd(
-					gray(
-						`Confirm: Stage`,
-						yellow(`${transactions.length}`),
-						`transactions to the safe in a batch?`
-					)
-				);
-			}
-
-=======
 		}
 
 		if (safeBatchSubmitter) {
->>>>>>> af2813c6
 			const { nonce } = await safeBatchSubmitter.submit();
 
 			console.log(
 				gray(
 					'Submitted a batch of',
-<<<<<<< HEAD
-					yellow(transactions.length),
-					'transactions to the safe',
-					yellow(newOwner),
-=======
 					yellow(Math.ceil(actions.length / batchSize)),
 					'transactions to the safe',
 					yellow(l1Owner),
->>>>>>> af2813c6
 					'at nonce position',
 					yellow(nonce)
 				)

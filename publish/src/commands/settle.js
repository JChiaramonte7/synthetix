--- conflicted
+++ resolved
@@ -21,20 +21,13 @@
 	// kovan: 19220640,
 	// rinkeby: 6750628,
 	ropsten: 8195362,
-<<<<<<< HEAD
-	mainnet: 10364175,
-=======
 	// mainnet: 10364175,
->>>>>>> c24313b4
 
 	// blocks from the Pollux deploy
 	kovan: 20528323,
 	rinkeby: 7100439,
-<<<<<<< HEAD
-=======
 	// Note: ropsten was not settled. Needs to be done after https://github.com/Synthetixio/synthetix/pull/699
 	mainnet: 10772929,
->>>>>>> c24313b4
 };
 
 const pathToLocal = name => path.join(__dirname, `${name}.json`);

'use strict';

const path = require('path');
const ethers = require('ethers');
const { gray, green, yellow } = require('chalk');
const { table } = require('table');
const Deployer = require('../Deployer');
const NonceManager = require('../NonceManager');
const { loadCompiledFiles, getLatestSolTimestamp } = require('../solidity');

const {
	ensureNetwork,
	ensureDeploymentPath,
	getDeploymentPathForNetwork,
	loadAndCheckRequiredSources,
	loadConnections,
	confirmAction,
	parameterNotice,
} = require('../util');
const { performTransactionalStep } = require('../command-utils/transact');

const {
	toBytes32,
	constants: {
		BUILD_FOLDER,
		CONTRACTS_FOLDER,
		SHORTING_REWARDS_FILENAME,
		DEPLOYMENT_FILENAME,
		ZERO_ADDRESS,
	},
} = require('../../../.');

const DEFAULTS = {
	priorityGasPrice: '1',
	network: 'kovan',
	buildPath: path.join(__dirname, '..', '..', '..', BUILD_FOLDER),
	rewardsToDeploy: [],
};

const addressOf = c => (c ? c.address : '');

const deployShortingRewards = async ({
	rewardsToDeploy = DEFAULTS.rewardsToDeploy,
	maxFeePerGas,
	maxPriorityFeePerGas = DEFAULTS.priorityGasPrice,
	network = DEFAULTS.network,
	buildPath = DEFAULTS.buildPath,
	deploymentPath,
	privateKey,
	yes,
	dryRun = false,
} = {}) => {
	ensureNetwork(network);
	deploymentPath = deploymentPath || getDeploymentPathForNetwork({ network });
	ensureDeploymentPath(deploymentPath);

	const {
		ownerActions,
		ownerActionsFile,
		shortingRewards,
		deployment,
		deploymentFile,
	} = loadAndCheckRequiredSources({
		deploymentPath,
		network,
	});

	console.log(
		gray('Checking all contracts not flagged for deployment have addresses in this network...')
	);

	// Get required deployments
	// Required deployments are:
	// 1. RewardsDistribution, CollateralShort
	// 2. rewardsToken that is not an address
	const requiredContractDeployments = ['RewardsDistribution', 'CollateralShort'];
	const requiredTokenDeployments = shortingRewards
		.map(x => {
			return [x.rewardsToken].filter(y => !ethers.utils.isAddress(y));
		})
		.reduce((acc, x) => acc.concat(x), [])
		.filter(x => x !== undefined);
	const uniqueRequiredDeployments = Array.from(
		new Set([].concat(requiredTokenDeployments, requiredContractDeployments))
	);

	const missingDeployments = uniqueRequiredDeployments.filter(name => {
		return !deployment.targets[name] || !deployment.targets[name].address;
	});

	if (missingDeployments.length > 0) {
		throw Error(
			`Cannot use existing contracts for deployment as addresses not found for the following contracts on ${network}:\n` +
				missingDeployments.join(', ') +
				'\n' +
				gray(`Used: ${deploymentFile} as source`)
		);
	}

	console.log(gray('Loading the compiled contracts locally...'));
	const { earliestCompiledTimestamp, compiled } = loadCompiledFiles({ buildPath });

	// now get the latest time a Solidity file was edited
	const latestSolTimestamp = getLatestSolTimestamp(CONTRACTS_FOLDER);

	const { providerUrl, privateKey: envPrivateKey, explorerLinkPrefix } = loadConnections({
		network,
	});

	// allow local deployments to use the private key passed as a CLI option
	if (network !== 'local' || !privateKey) {
		privateKey = envPrivateKey;
	}

	// Names in rewardsToDeploy will always be true
	const config = rewardsToDeploy.reduce(
		(acc, x) => Object.assign({}, { [`ShortingRewards${x}`]: { deploy: true } }, acc),
		{}
	);

	console.log(config);

	const deployer = new Deployer({
		compiled,
		config,
		configFile: null, // null configFile so it doesn't overwrite config.json
		deployment,
		deploymentFile,
		maxFeePerGas,
		maxPriorityFeePerGas,
		network,
		privateKey,
		providerUrl,
		dryRun,
	});

	const { account, signer } = deployer;

	parameterNotice({
		'Dry Run': dryRun ? green('true') : yellow('⚠ NO'),
		Network: network,
		'Gas Options': `eip-1559 (with fallback) base fee max = ${maxFeePerGas} GWEI, miner tip = ${maxPriorityFeePerGas} GWEI`,
		'Deployment Path': new RegExp(network, 'gi').test(deploymentPath)
			? deploymentPath
			: yellow('⚠⚠⚠ cant find network name in path. Please double check this! ') + deploymentPath,
		'Local build last modified': `${new Date(earliestCompiledTimestamp)} ${yellow(
			((new Date().getTime() - earliestCompiledTimestamp) / 60000).toFixed(2) + ' mins ago'
		)}`,
		'Last Solidity update':
			new Date(latestSolTimestamp) +
			(latestSolTimestamp > earliestCompiledTimestamp
				? yellow(' ⚠⚠⚠ this is later than the last build! Is this intentional?')
				: green(' ✅')),
		'Shorting rewards to deploy': rewardsToDeploy.join(', '),
		'Deployer account:': account,
	});

	if (!yes) {
		try {
			await confirmAction(
				yellow(
					`⚠⚠⚠ WARNING: This action will deploy the following contracts to ${network}:\n${rewardsToDeploy.join(
						', '
					)}\n`
				) +
					gray('-'.repeat(50)) +
					'\nDo you want to continue? (y/n) '
			);
		} catch (err) {
			console.log(gray('Operation cancelled'));
			return;
		}
	}

	console.log(gray(`Starting deployment to ${network.toUpperCase()}...`));

	// Contract dependencies
	const resolverAddress = deployment.targets['ReadProxyAddressResolver'].address;

	// ----------------
	// Shorting Rewards
	// ----------------
	for (const { name, rewardsToken } of shortingRewards) {
		const shortingRewardNameFixed = `ShortingRewards${name}`;
		const shortinggRewardsConfig = config[shortingRewardNameFixed] || {};

		// Skip deployment
		if (!(shortinggRewardsConfig.deploy || false)) {
			console.log(gray(`Skipped deployment ${shortingRewardNameFixed}`));
			continue;
		}

		// Try and get addresses for the reward token
		const [rewardsTokenAddress] = [rewardsToken].map(token => {
			// If the token is specified, use that
			// otherwise will default to ZERO_ADDRESS
			if (token) {
				// If its an address, its likely an external dependency
				// e.g. Unipool V1 Token, Curve V1 Token
				if (ethers.utils.isAddress(token)) {
					return token;
				}

				// Otherwise it's an internal dependency and likely
				// to be a Synth, and it'll get the existing contract
				if (deployment.targets[token]) {
					return deployment.targets[token].address;
				}
			}

			return ZERO_ADDRESS;
		});

		// Double check addresses before deploying
		if (!yes) {
			try {
				await confirmAction(
					yellow(
						`⚠⚠⚠ WARNING: Please confirm - ${network}:\n` +
							`${shortingRewardNameFixed}'s reward token is ${rewardsToken} ${
								rewardsToken === rewardsTokenAddress ? '' : `(${rewardsTokenAddress})`
							}\n`
					) +
						gray('-'.repeat(50)) +
						'\nDo you want to continue? (y/n) '
				);
			} catch (err) {
				console.log(gray('Operation cancelled'));
				return;
			}
		}

		// Deploy contract with deployer as RewardsDistribution.
		const rewardsContract = await deployer.deployContract({
			name: shortingRewardNameFixed,
			deps: [rewardsToken].filter(x => !ethers.utils.isAddress(x)),
			source: 'ShortingRewards',
			args: [account, resolverAddress, account, rewardsTokenAddress],
		});

		const nonceManager = new NonceManager({});
		const manageNonces = deployer.manageNonces;

		const runStep = async opts =>
			performTransactionalStep({
<<<<<<< HEAD
				gasLimit: methodCallGasLimit, // allow overriding of gasLimit
				...opts,
				signer,
				deployer,
				gasPrice,
=======
				...opts,
				signer,
				maxFeePerGas,
				maxPriorityFeePerGas,
>>>>>>> af2813c6
				explorerLinkPrefix,
				ownerActions,
				ownerActionsFile,
				nonceManager: manageNonces ? nonceManager : undefined,
			});

		// Rebuild the cache so it knows about CollateralShort
		await runStep({
			account,
			gasLimit: 6e6,
			contract: shortingRewardNameFixed,
			target: rewardsContract,
			write: 'rebuildCache',
			publiclyCallable: true,
		});

		// Link it to the Collateral Short contract
		await runStep({
			account,
			gasLimit: 6e6,
			contract: 'CollateralShort',
			target: deployer.getExistingContract({ contract: 'CollateralShort' }),
			write: 'addRewardsContracts',
			writeArg: [addressOf(rewardsContract), toBytes32(name)],
		});
	}

	console.log(
		green(`\nSuccessfully deployed ${deployer.newContractsDeployed.length} contracts!\n`)
	);

	const tableData = deployer.newContractsDeployed.map(({ name, address }) => [
		name,
		address,
		`${explorerLinkPrefix}/address/${address}`,
	]);
	console.log();
	if (tableData.length) {
		console.log(gray(`All contracts deployed on "${network}" network:`));
		console.log(table(tableData));
	} else {
		console.log(gray('Note: No new contracts deployed.'));
	}
};

module.exports = {
	deployShortingRewards,
	DEFAULTS,
	cmd: program =>
		program
			.command('deploy-shorting-rewards')
			.description('Deploy shorting rewards')
			.option(
				'-t, --rewards-to-deploy <items>',
				`Deploys shorting rewards with matching names in ${SHORTING_REWARDS_FILENAME}`,
				v => v.split(','),
				DEFAULTS.rewardsToDeploy
			)
			.option(
				'-b, --build-path [value]',
				'Path to a folder hosting compiled files from the "build" step in this script',
				DEFAULTS.buildPath
			)
			.option(
				'-d, --deployment-path <value>',
				`Path to a folder that has the rewards file ${SHORTING_REWARDS_FILENAME} and where your ${DEPLOYMENT_FILENAME} files will go`
			)
			.option('-g, --max-fee-per-gas <value>', 'Maximum base gas fee price in GWEI')
			.option(
				'--max-priority-fee-per-gas <value>',
				'Priority gas fee price in GWEI',
				DEFAULTS.priorityGasPrice
			)
			.option(
				'-n, --network <value>',
				'The network to run off.',
				x => x.toLowerCase(),
				DEFAULTS.network
			)
			.option(
				'-r, --dry-run',
				'If enabled, will not run any transactions but merely report on them.'
			)
			.option(
				'-v, --private-key [value]',
				'The private key to deploy with (only works in local mode, otherwise set in .env).'
			)
			.option('-y, --yes', 'Dont prompt, just reply yes.')
			.action(deployShortingRewards),
};<|MERGE_RESOLUTION|>--- conflicted
+++ resolved
@@ -243,18 +243,10 @@
 
 		const runStep = async opts =>
 			performTransactionalStep({
-<<<<<<< HEAD
-				gasLimit: methodCallGasLimit, // allow overriding of gasLimit
-				...opts,
-				signer,
-				deployer,
-				gasPrice,
-=======
 				...opts,
 				signer,
 				maxFeePerGas,
 				maxPriorityFeePerGas,
->>>>>>> af2813c6
 				explorerLinkPrefix,
 				ownerActions,
 				ownerActionsFile,

'use strict';

const ethers = require('ethers');
const { gray, yellow, cyan } = require('chalk');

const {
	getUsers,
	constants: { CONFIG_FILENAME, DEPLOYMENT_FILENAME },
} = require('../../..');

const {
	ensureNetwork,
	getDeploymentPathForNetwork,
	ensureDeploymentPath,
	loadAndCheckRequiredSources,
	loadConnections,
	confirmAction,
} = require('../util');

const { performTransactionalStep } = require('../command-utils/transact');

const DEFAULTS = {
<<<<<<< HEAD
	gasPrice: '15',
	gasLimit: 2e5, // 200,000
=======
	priorityGasPrice: '1',
>>>>>>> af2813c6
};

const nominate = async ({
	network,
	newOwner,
	contracts,
	useFork = false,
	deploymentPath,
<<<<<<< HEAD
	gasPrice = DEFAULTS.gasPrice,
	gasLimit = DEFAULTS.gasLimit,
=======
	maxFeePerGas,
	maxPriorityFeePerGas = DEFAULTS.priorityGasPrice,
>>>>>>> af2813c6
	useOvm,
	privateKey,
	providerUrl,
	yes,
}) => {
	ensureNetwork(network);
	deploymentPath = deploymentPath || getDeploymentPathForNetwork({ network, useOvm });
	ensureDeploymentPath(deploymentPath);

	if (!newOwner) {
		newOwner = getUsers({ network, useOvm, user: 'owner' }).address;
	}

	if (!newOwner || !ethers.utils.isAddress(newOwner)) {
		throw Error('Invalid new owner to nominate. Please check the option and try again.');
	} else {
		newOwner = newOwner.toLowerCase();
	}

	const { config, deployment, ownerActions, ownerActionsFile } = loadAndCheckRequiredSources({
		deploymentPath,
		network,
	});

	contracts.forEach(contract => {
		if (!(contract in config)) {
			throw Error(`Contract ${contract} isn't in the config for this deployment!`);
		}
	});
	if (!contracts.length) {
		// if contracts not supplied, use all contracts except the DappMaintenance (UI control)
		contracts = Object.keys(config).filter(contract => contract !== 'DappMaintenance');
	}

	const {
		providerUrl: envProviderUrl,
		privateKey: envPrivateKey,
		explorerLinkPrefix,
	} = loadConnections({
		network,
		useFork,
		useOvm,
	});

	if (!providerUrl) {
		if (!envProviderUrl) {
			throw new Error('Missing .env key of PROVIDER_URL. Please add and retry.');
		}

		providerUrl = envProviderUrl;
	}

	// if not specified, or in a local network, override the private key passed as a CLI option, with the one specified in .env
	if (network !== 'local' && !privateKey && !useFork) {
		privateKey = envPrivateKey;
	}

	const provider = new ethers.providers.JsonRpcProvider(providerUrl);
	let wallet;
	if (!privateKey) {
		const account = getUsers({ network, user: 'owner' }).address; // protocolDAO
		wallet = provider.getSigner(account);
		wallet.address = await wallet.getAddress();
	} else {
		wallet = new ethers.Wallet(privateKey, provider);
	}

	const signerAddress = wallet.address;

	console.log(gray(`Using account with public key ${signerAddress}`));

	if (!yes) {
		try {
			await confirmAction(
				cyan(
					`${yellow(
						'WARNING'
					)}: This action will nominate ${newOwner} as the owner in ${network} of the following contracts:\n- ${contracts.join(
						'\n- '
					)}`
				) + '\nDo you want to continue? (y/n) '
			);
		} catch (err) {
			console.log(gray('Operation cancelled'));
			process.exit();
		}
	}

	const warnings = [];
	for (const contract of contracts) {
		if (!deployment.targets[contract]) {
			const msg = yellow(`WARNING: contract ${contract} not found in deployment file`);
			console.log(msg);
			warnings.push(msg);
			continue;
		}
		const { address, source } = deployment.targets[contract];
		const { abi } = deployment.sources[source];
		const deployedContract = new ethers.Contract(address, abi, wallet);

		// ignore contracts that don't support Owned
		if (!deployedContract.functions.owner) {
			continue;
		}

		const currentOwner = (await deployedContract.owner()).toLowerCase();
		const nominatedOwner = (await deployedContract.nominatedOwner()).toLowerCase();

		console.log(
			gray(
				`${yellow(contract)} current owner is ${yellow(
					currentOwner
				)}.\nCurrent nominated owner is ${yellow(nominatedOwner)}.`
			)
		);
		if (currentOwner !== newOwner && nominatedOwner !== newOwner) {
			// check for legacy function
			const nominationFnc =
				'nominateOwner' in deployedContract ? 'nominateOwner' : 'nominateNewOwner';

			await performTransactionalStep({
				contract,
				encodeABI: network === 'mainnet',
				explorerLinkPrefix,
<<<<<<< HEAD
				gasLimit,
				gasPrice,
				ownerActions,
				ownerActionsFile,
				signer: wallet,
				target: address,
=======
				maxFeePerGas,
				maxPriorityFeePerGas,
				ownerActions,
				ownerActionsFile,
				signer: wallet,
				target: deployedContract,
>>>>>>> af2813c6
				write: nominationFnc,
				writeArg: newOwner, // explicitly pass array of args so array not splat as params
			});
		} else {
			console.log(gray('No change required.'));
		}
	}
	if (warnings.length) {
		console.log(yellow('\nThere were some issues nominating owner\n'));
		console.log(yellow('---'));
		warnings.forEach(warning => console.log(warning));
		console.log(yellow('---'));
	}
};

module.exports = {
	nominate,
	cmd: program =>
		program
			.command('nominate')
			.description('Nominate a new owner for one or more contracts')
			.option(
				'-d, --deployment-path <value>',
				`Path to a folder that has your input configuration file ${CONFIG_FILENAME} and where your ${DEPLOYMENT_FILENAME} files will go`
			)
			.option('-g, --max-fee-per-gas <value>', 'Maximum base gas fee price in GWEI')
			.option(
				'--max-priority-fee-per-gas <value>',
				'Priority gas fee price in GWEI',
				DEFAULTS.priorityGasPrice
			)
			.option(
				'-k, --use-fork',
				'Perform the deployment on a forked chain running on localhost (see fork command).',
				false
			)
			.option('-n, --network <value>', 'The network to run off.', x => x.toLowerCase(), 'kovan')
			.option(
				'-o, --new-owner <value>',
				'The address of the new owner (please include the 0x prefix)'
			)
			.option('-z, --use-ovm', 'Target deployment for the OVM (Optimism).')
			.option(
				'-p, --provider-url <value>',
				'Ethereum network provider URL. If default, will use PROVIDER_URL found in the .env file.'
			)
			.option(
				'-v, --private-key [value]',
				'The private key to deploy with (only works in local mode, otherwise set in .env).'
			)
			.option('-y, --yes', 'Dont prompt, just reply yes.')
			.option(
				'-c, --contracts [value]',
				'The list of contracts. Applies to all contract by default',
				(val, memo) => {
					memo.push(val);
					return memo;
				},
				[]
			)
			.action(nominate),
};<|MERGE_RESOLUTION|>--- conflicted
+++ resolved
@@ -20,12 +20,7 @@
 const { performTransactionalStep } = require('../command-utils/transact');
 
 const DEFAULTS = {
-<<<<<<< HEAD
-	gasPrice: '15',
-	gasLimit: 2e5, // 200,000
-=======
 	priorityGasPrice: '1',
->>>>>>> af2813c6
 };
 
 const nominate = async ({
@@ -34,13 +29,8 @@
 	contracts,
 	useFork = false,
 	deploymentPath,
-<<<<<<< HEAD
-	gasPrice = DEFAULTS.gasPrice,
-	gasLimit = DEFAULTS.gasLimit,
-=======
 	maxFeePerGas,
 	maxPriorityFeePerGas = DEFAULTS.priorityGasPrice,
->>>>>>> af2813c6
 	useOvm,
 	privateKey,
 	providerUrl,
@@ -165,21 +155,12 @@
 				contract,
 				encodeABI: network === 'mainnet',
 				explorerLinkPrefix,
-<<<<<<< HEAD
-				gasLimit,
-				gasPrice,
-				ownerActions,
-				ownerActionsFile,
-				signer: wallet,
-				target: address,
-=======
 				maxFeePerGas,
 				maxPriorityFeePerGas,
 				ownerActions,
 				ownerActionsFile,
 				signer: wallet,
 				target: deployedContract,
->>>>>>> af2813c6
 				write: nominationFnc,
 				writeArg: newOwner, // explicitly pass array of args so array not splat as params
 			});

'use strict';

const ethers = require('ethers');
const { gray, yellow, red, cyan } = require('chalk');

const {
	getUsers,
	constants: { CONFIG_FILENAME, DEPLOYMENT_FILENAME },
} = require('../../..');

const {
	ensureNetwork,
	getDeploymentPathForNetwork,
	ensureDeploymentPath,
	loadAndCheckRequiredSources,
	loadConnections,
	confirmAction,
} = require('../util');

const nominate = async ({
	network,
	newOwner,
	contracts,
	useFork = false,
	deploymentPath,
	gasPrice,
	gasLimit,
	useOvm,
	privateKey,
	providerUrl,
	yes,
}) => {
	ensureNetwork(network);
	deploymentPath = deploymentPath || getDeploymentPathForNetwork({ network, useOvm });
	ensureDeploymentPath(deploymentPath);

	if (!newOwner) {
		newOwner = getUsers({ network, useOvm, user: 'owner' }).address;
	}

	if (!newOwner || !ethers.utils.isAddress(newOwner)) {
		console.error(red('Invalid new owner to nominate. Please check the option and try again.'));
		process.exit(1);
	} else {
		newOwner = newOwner.toLowerCase();
	}

	const { config, deployment } = loadAndCheckRequiredSources({
		deploymentPath,
		network,
	});

	contracts.forEach(contract => {
		if (!(contract in config)) {
			console.error(red(`Contract ${contract} isn't in the config for this deployment!`));
			process.exit(1);
		}
	});
	if (!contracts.length) {
		// if contracts not supplied, use all contracts except the DappMaintenance (UI control)
		contracts = Object.keys(config).filter(contract => contract !== 'DappMaintenance');
	}

	const { providerUrl: envProviderUrl, privateKey: envPrivateKey } = loadConnections({
		network,
		useFork,
	});

	if (!providerUrl) {
		if (!envProviderUrl) {
			throw new Error('Missing .env key of PROVIDER_URL. Please add and retry.');
		}

		providerUrl = envProviderUrl;
	}

	// if not specified, or in a local network, override the private key passed as a CLI option, with the one specified in .env
<<<<<<< HEAD
	if (network !== 'local' && !privateKey) {
=======
	if (network !== 'local' && !privateKey && !useFork) {
>>>>>>> df1e4638
		privateKey = envPrivateKey;
	}

	const provider = new ethers.providers.JsonRpcProvider(providerUrl);
	let wallet;
	if (!privateKey) {
		const account = getUsers({ network, user: 'owner' }).address; // protocolDAO
		wallet = provider.getSigner(account);
		wallet.address = await wallet.getAddress();
	} else {
		wallet = new ethers.Wallet(privateKey, provider);
	}

	const signerAddress = wallet.address;

	console.log(gray(`Using account with public key ${signerAddress}`));

	if (!yes) {
		try {
			await confirmAction(
				cyan(
					`${yellow(
						'WARNING'
					)}: This action will nominate ${newOwner} as the owner in ${network} of the following contracts:\n- ${contracts.join(
						'\n- '
					)}`
				) + '\nDo you want to continue? (y/n) '
			);
		} catch (err) {
			console.log(gray('Operation cancelled'));
			process.exit();
		}
	}

	for (const contract of contracts) {
		const { address, source } = deployment.targets[contract];
		const { abi } = deployment.sources[source];
		const deployedContract = new ethers.Contract(address, abi, wallet);

		// ignore contracts that don't support Owned
		if (!deployedContract.functions.owner) {
			continue;
		}

		const currentOwner = (await deployedContract.owner()).toLowerCase();
		const nominatedOwner = (await deployedContract.nominatedOwner()).toLowerCase();

		console.log(
			gray(
				`${contract} current owner is ${currentOwner}.\nCurrent nominated owner is ${nominatedOwner}.`
			)
		);
		if (signerAddress.toLowerCase() !== currentOwner) {
			console.log(cyan(`Cannot nominateNewOwner for ${contract} as you aren't the owner!`));
		} else if (currentOwner !== newOwner && nominatedOwner !== newOwner) {
<<<<<<< HEAD
			console.log(yellow(`Invoking ${contract}.nominateNewOwner(${newOwner})`));
=======
			// check for legacy function
			const nominationFnc =
				'nominateOwner' in deployedContract ? 'nominateOwner' : 'nominateNewOwner';

			console.log(yellow(`Invoking ${contract}.${nominationFnc}(${newOwner})`));
>>>>>>> df1e4638
			const overrides = {
				gasLimit,
				gasPrice: ethers.utils.parseUnits(gasPrice, 'gwei'),
			};

<<<<<<< HEAD
			const tx = await deployedContract.nominateNewOwner(newOwner, overrides);
=======
			const tx = await deployedContract[nominationFnc](newOwner, overrides);
>>>>>>> df1e4638
			await tx.wait();
		} else {
			console.log(gray('No change required.'));
		}
	}
};

module.exports = {
	nominate,
	cmd: program =>
		program
			.command('nominate')
			.description('Nominate a new owner for one or more contracts')
			.option(
				'-d, --deployment-path <value>',
				`Path to a folder that has your input configuration file ${CONFIG_FILENAME} and where your ${DEPLOYMENT_FILENAME} files will go`
			)
			.option('-g, --gas-price <value>', 'Gas price in GWEI', '1')
			.option(
				'-k, --use-fork',
				'Perform the deployment on a forked chain running on localhost (see fork command).',
				false
			)
			.option('-l, --gas-limit <value>', 'Gas limit', parseInt, 15e4)
			.option('-n, --network <value>', 'The network to run off.', x => x.toLowerCase(), 'kovan')
			.option(
				'-o, --new-owner <value>',
				'The address of the new owner (please include the 0x prefix)'
			)
			.option('-z, --use-ovm', 'Target deployment for the OVM (Optimism).')
			.option(
				'-p, --provider-url <value>',
				'Ethereum network provider URL. If default, will use PROVIDER_URL found in the .env file.'
			)
			.option(
				'-v, --private-key [value]',
				'The private key to deploy with (only works in local mode, otherwise set in .env).'
			)
			.option('-y, --yes', 'Dont prompt, just reply yes.')
			.option(
				'-c, --contracts [value]',
				'The list of contracts. Applies to all contract by default',
				(val, memo) => {
					memo.push(val);
					return memo;
				},
				[]
			)
			.action(nominate),
};<|MERGE_RESOLUTION|>--- conflicted
+++ resolved
@@ -75,11 +75,7 @@
 	}
 
 	// if not specified, or in a local network, override the private key passed as a CLI option, with the one specified in .env
-<<<<<<< HEAD
-	if (network !== 'local' && !privateKey) {
-=======
 	if (network !== 'local' && !privateKey && !useFork) {
->>>>>>> df1e4638
 		privateKey = envPrivateKey;
 	}
 
@@ -135,25 +131,17 @@
 		if (signerAddress.toLowerCase() !== currentOwner) {
 			console.log(cyan(`Cannot nominateNewOwner for ${contract} as you aren't the owner!`));
 		} else if (currentOwner !== newOwner && nominatedOwner !== newOwner) {
-<<<<<<< HEAD
-			console.log(yellow(`Invoking ${contract}.nominateNewOwner(${newOwner})`));
-=======
 			// check for legacy function
 			const nominationFnc =
 				'nominateOwner' in deployedContract ? 'nominateOwner' : 'nominateNewOwner';
 
 			console.log(yellow(`Invoking ${contract}.${nominationFnc}(${newOwner})`));
->>>>>>> df1e4638
 			const overrides = {
 				gasLimit,
 				gasPrice: ethers.utils.parseUnits(gasPrice, 'gwei'),
 			};
 
-<<<<<<< HEAD
-			const tx = await deployedContract.nominateNewOwner(newOwner, overrides);
-=======
 			const tx = await deployedContract[nominationFnc](newOwner, overrides);
->>>>>>> df1e4638
 			await tx.wait();
 		} else {
 			console.log(gray('No change required.'));

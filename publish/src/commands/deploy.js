--- conflicted
+++ resolved
@@ -1357,12 +1357,8 @@
 	const deployedFuturesMarkets = [];
 
 	// TODO: Perform this programmatically per-market
-<<<<<<< HEAD
-	const exchangeFee = w3utils.toWei('0.003');
-=======
 	const takerFee = w3utils.toWei('0.003');
 	const makerFee = w3utils.toWei('0.001');
->>>>>>> d22baeda
 	const maxLeverage = w3utils.toWei('10');
 	const maxMarketDebt = w3utils.toWei('100000');
 	const minInitialMargin = w3utils.toWei('100');
@@ -1390,12 +1386,8 @@
 				account,
 				addressOf(readProxyForResolver),
 				toBytes32('s' + asset),
-<<<<<<< HEAD
-				exchangeFee,
-=======
 				takerFee,
 				makerFee,
->>>>>>> d22baeda
 				maxLeverage,
 				maxMarketDebt,
 				minInitialMargin,

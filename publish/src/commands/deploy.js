--- conflicted
+++ resolved
@@ -1455,15 +1455,9 @@
 					if (
 						oldExrates.options.address !== exchangeRates.options.address &&
 						JSON.stringify(inversePricingOnCurrentExRates) === JSON.stringify(oldInversePricing) &&
-<<<<<<< HEAD
-						inversePricingOnCurrentExRates.entryPoint === entryPoint &&
-						inversePricingOnCurrentExRates.upperLimit === upperLimit &&
-						inversePricingOnCurrentExRates.entryPoint === lowerLimit
-=======
 						+w3utils.fromWei(inversePricingOnCurrentExRates.entryPoint) === entryPoint &&
 						+w3utils.fromWei(inversePricingOnCurrentExRates.upperLimit) === upperLimit &&
 						+w3utils.fromWei(inversePricingOnCurrentExRates.lowerLimit) === lowerLimit
->>>>>>> d3b1ea7f
 					) {
 						console.log(
 							gray(

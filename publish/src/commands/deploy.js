'use strict';

const path = require('path');
const { gray, green, yellow, redBright, red } = require('chalk');
const { table } = require('table');
const w3utils = require('web3-utils');
const Deployer = require('../Deployer');
const { loadCompiledFiles, getLatestSolTimestamp } = require('../solidity');
const checkAggregatorPrices = require('../check-aggregator-prices');

const {
	ensureNetwork,
	ensureDeploymentPath,
	loadAndCheckRequiredSources,
	loadConnections,
	confirmAction,
	appendOwnerActionGenerator,
	performTransactionalStep,
	parameterNotice,
} = require('../util');

const {
	toBytes32,
	constants: {
		BUILD_FOLDER,
		CONFIG_FILENAME,
		CONTRACTS_FOLDER,
		SYNTHS_FILENAME,
		DEPLOYMENT_FILENAME,
		ZERO_ADDRESS,
		inflationStartTimestampInSecs,
	},
} = require('../../../.');

const DEFAULTS = {
	gasPrice: '1',
	methodCallGasLimit: 250e3, // 250k
	contractDeploymentGasLimit: 6.9e6, // TODO split out into seperate limits for different contracts, Proxys, Synths, Synthetix
	network: 'kovan',
	buildPath: path.join(__dirname, '..', '..', '..', BUILD_FOLDER),
};

const deploy = async ({
	addNewSynths,
	gasPrice = DEFAULTS.gasPrice,
	methodCallGasLimit = DEFAULTS.methodCallGasLimit,
	contractDeploymentGasLimit = DEFAULTS.contractDeploymentGasLimit,
	network = DEFAULTS.network,
	buildPath = DEFAULTS.buildPath,
	deploymentPath,
	oracleExrates,
	privateKey,
	yes,
	dryRun = false,
} = {}) => {
	ensureNetwork(network);
	ensureDeploymentPath(deploymentPath);

	const {
		config,
		configFile,
		synths,
		deployment,
		deploymentFile,
		ownerActions,
		ownerActionsFile,
	} = loadAndCheckRequiredSources({
		deploymentPath,
		network,
	});

	console.log(
		gray('Checking all contracts not flagged for deployment have addresses in this network...')
	);
	const missingDeployments = Object.keys(config).filter(name => {
		return !config[name].deploy && (!deployment.targets[name] || !deployment.targets[name].address);
	});

	if (missingDeployments.length) {
		throw Error(
			`Cannot use existing contracts for deployment as addresses not found for the following contracts on ${network}:\n` +
				missingDeployments.join('\n') +
				'\n' +
				gray(`Used: ${deploymentFile} as source`)
		);
	}

	console.log(gray('Loading the compiled contracts locally...'));
	const { earliestCompiledTimestamp, compiled } = loadCompiledFiles({ buildPath });

	// now get the latest time a Solidity file was edited
	const latestSolTimestamp = getLatestSolTimestamp(CONTRACTS_FOLDER);

	const { providerUrl, privateKey: envPrivateKey, etherscanLinkPrefix } = loadConnections({
		network,
	});

	// allow local deployments to use the private key passed as a CLI option
	if (network !== 'local' || !privateKey) {
		privateKey = envPrivateKey;
	}

	const deployer = new Deployer({
		compiled,
		contractDeploymentGasLimit,
		config,
		configFile,
		deployment,
		deploymentFile,
		gasPrice,
		methodCallGasLimit,
		network,
		privateKey,
		providerUrl,
		dryRun,
	});

	const { account } = deployer;

	const getExistingContract = ({ contract }) => {
		const { address, source } = deployment.targets[contract];
		const { abi } = deployment.sources[source];

		return deployer.getContract({
			address,
			abi,
		});
	};

	let currentSynthetixSupply;
	let currentSynthetixPrice;
	let oldExrates;
	let currentLastMintEvent;
	let currentWeekOfInflation;

	try {
		const oldSynthetix = getExistingContract({ contract: 'Synthetix' });
		currentSynthetixSupply = await oldSynthetix.methods.totalSupply().call();

		// inflationSupplyToDate = total supply - 100m
		const inflationSupplyToDate = w3utils
			.toBN(currentSynthetixSupply)
			.sub(w3utils.toBN(w3utils.toWei((100e6).toString())));

		// current weekly inflation 75m / 52
		const weeklyInflation = w3utils.toBN(w3utils.toWei((75e6 / 52).toString()));
		currentWeekOfInflation = inflationSupplyToDate.div(weeklyInflation);

		// Check result is > 0 else set to 0 for currentWeek
		currentWeekOfInflation = currentWeekOfInflation.gt(w3utils.toBN('0'))
			? currentWeekOfInflation.toNumber()
			: 0;

		// Calculate lastMintEvent as Inflation start date + number of weeks issued * secs in weeks
		const mintingBuffer = 86400;
		const secondsInWeek = 604800;
		const inflationStartDate = inflationStartTimestampInSecs;
		currentLastMintEvent =
			inflationStartDate + currentWeekOfInflation * secondsInWeek + mintingBuffer;
	} catch (err) {
		if (network === 'local') {
			currentSynthetixSupply = w3utils.toWei((100e6).toString());
			currentWeekOfInflation = 0;
			currentLastMintEvent = 0;
		} else {
			console.error(
				red(
					'Cannot connect to existing Synthetix contract. Please double check the deploymentPath is correct for the network allocated'
				)
			);
			process.exitCode = 1;
			return;
		}
	}

	try {
		oldExrates = getExistingContract({ contract: 'ExchangeRates' });
		currentSynthetixPrice = await oldExrates.methods.rateForCurrency(toBytes32('SNX')).call();
		if (!oracleExrates) {
			oracleExrates = await oldExrates.methods.oracle().call();
		}
	} catch (err) {
		if (network === 'local') {
			currentSynthetixPrice = w3utils.toWei('0.2');
			oracleExrates = account;
			oldExrates = undefined; // unset to signify that a fresh one will be deployed
		} else {
			console.error(
				red(
					'Cannot connect to existing ExchangeRates contract. Please double check the deploymentPath is correct for the network allocated'
				)
			);
			process.exitCode = 1;
			return;
		}
	}

	for (const address of [account, oracleExrates]) {
		if (!w3utils.isAddress(address)) {
			console.error(red('Invalid address detected (please check your inputs):', address));
			process.exitCode = 1;
			return;
		}
	}

	const newSynthsToAdd = synths
		.filter(({ name }) => !config[`Synth${name}`])
		.map(({ name }) => name);

	let aggregatedPriceResults = 'N/A';

	if (oldExrates && network !== 'local') {
		const padding = '\n\t\t\t\t';
		const aggResults = await checkAggregatorPrices({
			network,
			providerUrl,
			synths,
			oldExrates,
		});
		aggregatedPriceResults = padding + aggResults.join(padding);
	}

	parameterNotice({
		'Dry Run': dryRun ? green('true') : yellow('⚠ NO'),
		Network: network,
		'Gas price to use': `${gasPrice} GWEI`,
		'Deployment Path': new RegExp(network, 'gi').test(deploymentPath)
			? deploymentPath
			: yellow('⚠⚠⚠ cant find network name in path. Please double check this! ') + deploymentPath,
		'Local build last modified': `${new Date(earliestCompiledTimestamp)} ${yellow(
			((new Date().getTime() - earliestCompiledTimestamp) / 60000).toFixed(2) + ' mins ago'
		)}`,
		'Last Solidity update':
			new Date(latestSolTimestamp) +
			(latestSolTimestamp > earliestCompiledTimestamp
				? yellow(' ⚠⚠⚠ this is later than the last build! Is this intentional?')
				: green(' ✅')),
		'Add any new synths found?': addNewSynths
			? green('✅ YES\n\t\t\t\t') + newSynthsToAdd.join(', ')
			: yellow('⚠ NO'),
		'Deployer account:': account,
		'Synthetix totalSupply': `${Math.round(w3utils.fromWei(currentSynthetixSupply) / 1e6)}m`,
		'ExchangeRates Oracle': oracleExrates,
		'Last Mint Event': `${currentLastMintEvent} (${new Date(currentLastMintEvent * 1000)})`,
		'Current Weeks Of Inflation': currentWeekOfInflation,
		'Aggregated Prices': aggregatedPriceResults,
	});

	if (!yes) {
		try {
			await confirmAction(
				yellow(
					`⚠⚠⚠ WARNING: This action will deploy the following contracts to ${network}:\n${Object.entries(
						config
					)
						.filter(([, { deploy }]) => deploy)
						.map(([contract]) => contract)
						.join(', ')}` + `\nIt will also set proxy targets and add synths to Synthetix.\n`
				) +
					gray('-'.repeat(50)) +
					'\nDo you want to continue? (y/n) '
			);
		} catch (err) {
			console.log(gray('Operation cancelled'));
			return;
		}
	}

	console.log(gray(`Starting deployment to ${network.toUpperCase()} via Infura...`));

	// track an action we cannot perform because we aren't an OWNER (so we can iterate later in the owner step)
	const appendOwnerAction = appendOwnerActionGenerator({
		ownerActions,
		ownerActionsFile,
		etherscanLinkPrefix,
	});

	const runStep = async opts =>
		performTransactionalStep({
			gasLimit: methodCallGasLimit, // allow overriding of gasLimit
			...opts,
			account,
			gasPrice,
			etherscanLinkPrefix,
			ownerActions,
			ownerActionsFile,
			dryRun,
		});

	await deployer.deployContract({
		name: 'SafeDecimalMath',
	});

	await deployer.deployContract({
		name: 'Math',
	});

	const addressOf = c => (c ? c.options.address : '');

	const addressResolver = await deployer.deployContract({
		name: 'AddressResolver',
		args: [account],
	});

	const readProxyForResolver = await deployer.deployContract({
		name: 'ReadProxyAddressResolver',
		source: 'ReadProxy',
		args: [account],
	});

	const resolverAddress = addressOf(addressResolver);

	if (addressResolver && readProxyForResolver) {
		await runStep({
			contract: 'ReadProxyAddressResolver',
			target: readProxyForResolver,
			read: 'target',
			expected: input => input === resolverAddress,
			write: 'setTarget',
			writeArg: resolverAddress,
		});
	}

	await deployer.deployContract({
		name: 'SystemStatus',
		args: [account],
	});

	const exchangeRates = await deployer.deployContract({
		name: 'ExchangeRates',
		args: [account, oracleExrates, [toBytes32('SNX')], [currentSynthetixPrice]],
	});

	// Set exchangeRates.stalePeriod to 1 sec if mainnet
	if (exchangeRates && config['ExchangeRates'].deploy && network === 'mainnet') {
		const rateStalePeriod = 1;
		await runStep({
			contract: 'ExchangeRates',
			target: exchangeRates,
			read: 'rateStalePeriod',
			expected: input => Number(input.toString()) === rateStalePeriod,
			write: 'setRateStalePeriod',
			writeArg: rateStalePeriod,
		});
	}

	const rewardEscrow = await deployer.deployContract({
		name: 'RewardEscrow',
		args: [account, ZERO_ADDRESS, ZERO_ADDRESS],
	});

	const synthetixEscrow = await deployer.deployContract({
		name: 'SynthetixEscrow',
		args: [account, ZERO_ADDRESS],
	});

	const synthetixState = await deployer.deployContract({
		name: 'SynthetixState',
		args: [account, account],
	});

	const proxyFeePool = await deployer.deployContract({
		name: 'ProxyFeePool',
		source: 'Proxy',
		args: [account],
	});

	const delegateApprovalsEternalStorage = await deployer.deployContract({
		name: 'DelegateApprovalsEternalStorage',
		source: 'EternalStorage',
		args: [account, ZERO_ADDRESS],
	});

	const delegateApprovals = await deployer.deployContract({
		name: 'DelegateApprovals',
		args: [account, addressOf(delegateApprovalsEternalStorage)],
	});

	if (delegateApprovals && delegateApprovalsEternalStorage) {
		await runStep({
			contract: 'EternalStorage',
			target: delegateApprovalsEternalStorage,
			read: 'associatedContract',
			expected: input => input === addressOf(delegateApprovals),
			write: 'setAssociatedContract',
			writeArg: addressOf(delegateApprovals),
		});
	}

<<<<<<< HEAD
	const feePoolEternalStorage = await deployer.deployContract({
=======
	const liquidations = await deployContract({
		name: 'Liquidations',
		args: [account, resolverAddress],
	});

	const eternalStorageLiquidations = await deployContract({
		name: 'EternalStorageLiquidations',
		source: 'EternalStorage',
		args: [account, addressOf(liquidations)],
	});

	if (liquidations && eternalStorageLiquidations) {
		await runStep({
			contract: 'EternalStorageLiquidations',
			target: eternalStorageLiquidations,
			read: 'associatedContract',
			expected: input => input === addressOf(liquidations),
			write: 'setAssociatedContract',
			writeArg: addressOf(liquidations),
		});
	}

	const feePoolEternalStorage = await deployContract({
>>>>>>> ff454344
		name: 'FeePoolEternalStorage',
		args: [account, ZERO_ADDRESS],
	});

	const feePool = await deployer.deployContract({
		name: 'FeePool',
		deps: ['ProxyFeePool', 'AddressResolver'],
		args: [addressOf(proxyFeePool), account, resolverAddress],
	});

	if (proxyFeePool && feePool) {
		await runStep({
			contract: 'ProxyFeePool',
			target: proxyFeePool,
			read: 'target',
			expected: input => input === addressOf(feePool),
			write: 'setTarget',
			writeArg: addressOf(feePool),
		});
	}

	if (feePoolEternalStorage && feePool) {
		await runStep({
			contract: 'FeePoolEternalStorage',
			target: feePoolEternalStorage,
			read: 'associatedContract',
			expected: input => input === addressOf(feePool),
			write: 'setAssociatedContract',
			writeArg: addressOf(feePool),
		});
	}

	if (feePool) {
		// Set FeePool.targetThreshold to 1%
		const targetThreshold = '0.01';
		await runStep({
			contract: 'FeePool',
			target: feePool,
			read: 'targetThreshold',
			expected: input => input === w3utils.toWei(targetThreshold),
			write: 'setTargetThreshold',
			writeArg: (targetThreshold * 100).toString(), // arg expects percentage as uint
		});
	}

	const feePoolState = await deployer.deployContract({
		name: 'FeePoolState',
		deps: ['FeePool'],
		args: [account, addressOf(feePool)],
	});

	if (feePool && feePoolState) {
		// Rewire feePoolState if there is a feePool upgrade
		await runStep({
			contract: 'FeePoolState',
			target: feePoolState,
			read: 'feePool',
			expected: input => input === addressOf(feePool),
			write: 'setFeePool',
			writeArg: addressOf(feePool),
		});
	}

	const rewardsDistribution = await deployer.deployContract({
		name: 'RewardsDistribution',
		deps: ['RewardEscrow', 'ProxyFeePool'],
		args: [
			account, // owner
			ZERO_ADDRESS, // authority (synthetix)
			ZERO_ADDRESS, // Synthetix Proxy
			addressOf(rewardEscrow),
			addressOf(proxyFeePool),
		],
	});

	// constructor(address _owner, uint _lastMintEvent, uint _currentWeek)
	const supplySchedule = await deployer.deployContract({
		name: 'SupplySchedule',
		args: [account, currentLastMintEvent, currentWeekOfInflation],
	});

	// New Synthetix proxy.
	const proxyERC20Synthetix = await deployer.deployContract({
		name: 'ProxyERC20',
		args: [account],
	});

	const tokenStateSynthetix = await deployer.deployContract({
		name: 'TokenStateSynthetix',
		source: 'TokenState',
		args: [account, account],
	});

	const synthetix = await deployer.deployContract({
		name: 'Synthetix',
		deps: ['ProxyERC20', 'TokenStateSynthetix', 'AddressResolver'],
		args: [
			addressOf(proxyERC20Synthetix),
			addressOf(tokenStateSynthetix),
			account,
			currentSynthetixSupply,
			resolverAddress,
		],
	});

	if (synthetix && proxyERC20Synthetix) {
		await runStep({
			contract: 'ProxyERC20',
			target: proxyERC20Synthetix,
			read: 'target',
			expected: input => input === addressOf(synthetix),
			write: 'setTarget',
			writeArg: addressOf(synthetix),
		});
		await runStep({
			contract: 'Synthetix',
			target: synthetix,
			read: 'proxy',
			expected: input => input === addressOf(proxyERC20Synthetix),
			write: 'setProxy',
			writeArg: addressOf(proxyERC20Synthetix),
		});
	}

	// Old Synthetix proxy based off Proxy.sol: this has been deprecated.
	// To be removed after May 30, 2020:
	// https://docs.synthetix.io/integrations/guide/#proxy-deprecation
	const proxySynthetix = await deployer.deployContract({
		name: 'ProxySynthetix',
		source: 'Proxy',
		args: [account],
	});
	if (proxySynthetix && synthetix) {
		await runStep({
			contract: 'ProxySynthetix',
			target: proxySynthetix,
			read: 'target',
			expected: input => input === addressOf(synthetix),
			write: 'setTarget',
			writeArg: addressOf(synthetix),
		});
		await runStep({
			contract: 'Synthetix',
			target: synthetix,
			read: 'integrationProxy',
			expected: input => input === addressOf(proxySynthetix),
			write: 'setIntegrationProxy',
			writeArg: addressOf(proxySynthetix),
		});
	}

	const exchanger = await deployer.deployContract({
		name: 'Exchanger',
		deps: ['AddressResolver'],
		args: [account, resolverAddress],
	});

	const exchangeState = await deployer.deployContract({
		name: 'ExchangeState',
		deps: ['Exchanger'],
		args: [account, addressOf(exchanger)],
	});

	if (exchanger && exchangeState) {
		// The exchangeState contract has Exchanger as it's associated contract
		await runStep({
			contract: 'ExchangeState',
			target: exchangeState,
			read: 'associatedContract',
			expected: input => input === exchanger.options.address,
			write: 'setAssociatedContract',
			writeArg: exchanger.options.address,
		});
	}

	// only reset token state if redeploying
	if (tokenStateSynthetix && config['TokenStateSynthetix'].deploy) {
		const initialIssuance = w3utils.toWei('100000000');
		await runStep({
			contract: 'TokenStateSynthetix',
			target: tokenStateSynthetix,
			read: 'balanceOf',
			readArg: account,
			expected: input => input === initialIssuance,
			write: 'setBalanceOf',
			writeArg: [account, initialIssuance],
		});
	}

	if (tokenStateSynthetix && synthetix) {
		await runStep({
			contract: 'TokenStateSynthetix',
			target: tokenStateSynthetix,
			read: 'associatedContract',
			expected: input => input === addressOf(synthetix),
			write: 'setAssociatedContract',
			writeArg: addressOf(synthetix),
		});
	}

	const issuer = await deployer.deployContract({
		name: 'Issuer',
		deps: ['AddressResolver'],
		args: [account, addressOf(addressResolver)],
	});

	const issuerAddress = addressOf(issuer);

	const issuanceEternalStorage = await deployer.deployContract({
		name: 'IssuanceEternalStorage',
		deps: ['Issuer'],
		args: [account, issuerAddress],
	});

	if (issuanceEternalStorage && issuer) {
		await runStep({
			contract: 'IssuanceEternalStorage',
			target: issuanceEternalStorage,
			read: 'associatedContract',
			expected: input => input === issuerAddress,
			write: 'setAssociatedContract',
			writeArg: issuerAddress,
		});
	}

	if (synthetixState && issuer) {
		// The SynthetixState contract has Issuer as it's associated contract (after v2.19 refactor)
		await runStep({
			contract: 'SynthetixState',
			target: synthetixState,
			read: 'associatedContract',
			expected: input => input === issuerAddress,
			write: 'setAssociatedContract',
			writeArg: issuerAddress,
		});
	}

	if (synthetixEscrow) {
		await deployer.deployContract({
			name: 'EscrowChecker',
			deps: ['SynthetixEscrow'],
			args: [addressOf(synthetixEscrow)],
		});
	}

	if (rewardEscrow && synthetix) {
		await runStep({
			contract: 'RewardEscrow',
			target: rewardEscrow,
			read: 'synthetix',
			expected: input => input === addressOf(synthetix),
			write: 'setSynthetix',
			writeArg: addressOf(synthetix),
		});
	}

	if (rewardEscrow && feePool) {
		await runStep({
			contract: 'RewardEscrow',
			target: rewardEscrow,
			read: 'feePool',
			expected: input => input === addressOf(feePool),
			write: 'setFeePool',
			writeArg: addressOf(feePool),
		});
	}

	if (supplySchedule && synthetix) {
		await runStep({
			contract: 'SupplySchedule',
			target: supplySchedule,
			read: 'synthetixProxy',
			expected: input => input === addressOf(proxySynthetix),
			write: 'setSynthetixProxy',
			writeArg: addressOf(proxySynthetix),
		});
	}

	if (synthetix && rewardsDistribution) {
		await runStep({
			contract: 'RewardsDistribution',
			target: rewardsDistribution,
			read: 'authority',
			expected: input => input === addressOf(synthetix),
			write: 'setAuthority',
			writeArg: addressOf(synthetix),
		});

		await runStep({
			contract: 'RewardsDistribution',
			target: rewardsDistribution,
			read: 'synthetixProxy',
			expected: input => input === addressOf(proxyERC20Synthetix),
			write: 'setSynthetixProxy',
			writeArg: addressOf(proxyERC20Synthetix),
		});
	}

	// ----------------
	// Setting proxyERC20 Synthetix for synthetixEscrow
	// ----------------

	// Skip setting unless redeploying either of these,
	if (config['Synthetix'].deploy || config['SynthetixEscrow'].deploy) {
		// Note: currently on mainnet SynthetixEscrow.methods.synthetix() does NOT exist
		// it is "havven" and the ABI we have here is not sufficient
		if (network === 'mainnet') {
			appendOwnerAction({
				key: `SynthetixEscrow.setHavven(Synthetix)`,
				target: addressOf(synthetixEscrow),
				action: `setHavven(${addressOf(proxyERC20Synthetix)})`,
			});
		} else {
			await runStep({
				contract: 'SynthetixEscrow',
				target: synthetixEscrow,
				read: 'synthetix',
				expected: input => input === addressOf(proxyERC20Synthetix),
				write: 'setSynthetix',
				writeArg: addressOf(proxyERC20Synthetix),
			});
		}
	}

	// ----------------
	// Synths
	// ----------------
	for (const { name: currencyKey, inverted, subclass, aggregator } of synths) {
		const tokenStateForSynth = await deployer.deployContract({
			name: `TokenState${currencyKey}`,
			source: 'TokenState',
			args: [account, ZERO_ADDRESS],
			force: addNewSynths,
		});

		// Legacy proxy will be around until May 30, 2020
		// https://docs.synthetix.io/integrations/guide/#proxy-deprecation
		// Until this time, on mainnet we will still deploy ProxyERC20sUSD and ensure that
		// SynthsUSD.proxy is ProxyERC20sUSD, SynthsUSD.integrationProxy is ProxysUSD
		const synthProxyIsLegacy = currencyKey === 'sUSD' && network === 'mainnet';

		const proxyForSynth = await deployer.deployContract({
			name: `Proxy${currencyKey}`,
			source: synthProxyIsLegacy ? 'Proxy' : 'ProxyERC20',
			args: [account],
			force: addNewSynths,
		});

		// additionally deploy an ERC20 proxy for the synth if it's legacy (sUSD)
		let proxyERC20ForSynth;
		if (currencyKey === 'sUSD') {
			proxyERC20ForSynth = await deployer.deployContract({
				name: `ProxyERC20${currencyKey}`,
				source: `ProxyERC20`,
				args: [account],
				force: addNewSynths,
			});
		}

		const currencyKeyInBytes = toBytes32(currencyKey);

		const synthConfig = config[`Synth${currencyKey}`] || {};

		// track the original supply if we're deploying a new synth contract for an existing synth
		let originalTotalSupply = 0;
		if (synthConfig.deploy) {
			try {
				const oldSynth = getExistingContract({ contract: `Synth${currencyKey}` });
				originalTotalSupply = await oldSynth.methods.totalSupply().call();
			} catch (err) {
				if (network !== 'local') {
					// only throw if not local - allows local environments to handle both new
					// and updating configurations
					throw err;
				}
			}
		}

		// MultiCollateral needs additionalConstructorArgs to be ordered
		const additionalConstructorArgsMap = {
			MultiCollateralSynth: [toBytes32('EtherCollateral')],
			// future subclasses...
		};

		// user confirm totalSupply is correct for oldSynth before deploy new Synth
		if (synthConfig.deploy && !yes) {
			try {
				await confirmAction(
					yellow(
						`⚠⚠⚠ WARNING: Please confirm - ${network}:\n` +
							`Synth${currencyKey} totalSupply is ${originalTotalSupply} \n`
					) +
						gray('-'.repeat(50)) +
						'\nDo you want to continue? (y/n) '
				);
			} catch (err) {
				console.log(gray('Operation cancelled'));
				return;
			}
		}

		const sourceContract = subclass || 'Synth';
		const synth = await deployer.deployContract({
			name: `Synth${currencyKey}`,
			source: sourceContract,
			deps: [`TokenState${currencyKey}`, `Proxy${currencyKey}`, 'Synthetix', 'FeePool'],
			args: [
				proxyERC20ForSynth ? addressOf(proxyERC20ForSynth) : addressOf(proxyForSynth),
				addressOf(tokenStateForSynth),
				`Synth ${currencyKey}`,
				currencyKey,
				account,
				currencyKeyInBytes,
				originalTotalSupply,
				resolverAddress,
			].concat(additionalConstructorArgsMap[sourceContract] || []),
			force: addNewSynths,
		});

		if (tokenStateForSynth && synth) {
			await runStep({
				contract: `TokenState${currencyKey}`,
				target: tokenStateForSynth,
				read: 'associatedContract',
				expected: input => input === addressOf(synth),
				write: 'setAssociatedContract',
				writeArg: addressOf(synth),
			});
		}

		// Setup proxy for synth
		if (proxyForSynth && synth) {
			await runStep({
				contract: `Proxy${currencyKey}`,
				target: proxyForSynth,
				read: 'target',
				expected: input => input === addressOf(synth),
				write: 'setTarget',
				writeArg: addressOf(synth),
			});

			// Migration Phrase 2: if there's a ProxyERC20sUSD then the Synth's proxy must use it
			await runStep({
				contract: `Synth${currencyKey}`,
				target: synth,
				read: 'proxy',
				expected: input => input === addressOf(proxyERC20ForSynth || proxyForSynth),
				write: 'setProxy',
				writeArg: addressOf(proxyERC20ForSynth || proxyForSynth),
			});

			if (proxyERC20ForSynth) {
				// Migration Phrase 2: if there's a ProxyERC20sUSD then the Synth's integration proxy must
				await runStep({
					contract: `Synth${currencyKey}`,
					target: synth,
					read: 'integrationProxy',
					expected: input => input === addressOf(proxyForSynth),
					write: 'setIntegrationProxy',
					writeArg: addressOf(proxyForSynth),
				});

				// and make sure this new proxy has the target of the synth
				await runStep({
					contract: `ProxyERC20${currencyKey}`,
					target: proxyERC20ForSynth,
					read: 'target',
					expected: input => input === addressOf(synth),
					write: 'setTarget',
					writeArg: addressOf(synth),
				});
			}
		}

		// Now setup connection to the Synth with Synthetix
		if (synth && synthetix) {
			await runStep({
				contract: 'Synthetix',
				target: synthetix,
				read: 'synths',
				readArg: currencyKeyInBytes,
				expected: input => input === addressOf(synth),
				write: 'addSynth',
				writeArg: addressOf(synth),
			});
		}

		// now setup price aggregator if any for the synth
		if (aggregator && w3utils.isAddress(aggregator) && exchangeRates) {
			await runStep({
				contract: `ExchangeRates`,
				target: exchangeRates,
				read: 'aggregators',
				readArg: currencyKeyInBytes,
				expected: input => input === aggregator,
				write: 'addAggregator',
				writeArg: [toBytes32(currencyKey), aggregator],
			});
		}

		// now configure inverse synths in exchange rates
		if (inverted) {
			const { entryPoint, upperLimit, lowerLimit } = inverted;

			// helper function
			const setInversePricing = ({ freeze, freezeAtUpperLimit }) =>
				runStep({
					contract: 'ExchangeRates',
					target: exchangeRates,
					write: 'setInversePricing',
					writeArg: [
						toBytes32(currencyKey),
						w3utils.toWei(entryPoint.toString()),
						w3utils.toWei(upperLimit.toString()),
						w3utils.toWei(lowerLimit.toString()),
						freeze,
						freezeAtUpperLimit,
					],
				});

			// when the oldExrates exists - meaning there is a valid ExchangeRates in the existing deployment.json
			// for this environment (true for all environments except the initial deploy in 'local' during those tests)
			if (oldExrates) {
				// get inverse synth's params from the old exrates, if any exist
				const {
					entryPoint: oldEntryPoint,
					upperLimit: oldUpperLimit,
					lowerLimit: oldLowerLimit,
					frozen: currentRateIsFrozen,
				} = await oldExrates.methods.inversePricing(toBytes32(currencyKey)).call();

				// and the last rate if any exists
				const currentRateForCurrency = await oldExrates.methods
					.rateForCurrency(toBytes32(currencyKey))
					.call();

				// and total supply, if any
				const totalSynthSupply = await synth.methods.totalSupply().call();
				console.log(gray(`totalSupply of ${currencyKey}: ${Number(totalSynthSupply)}`));

				// When there's an inverted synth with matching parameters
				if (
					entryPoint === +w3utils.fromWei(oldEntryPoint) &&
					upperLimit === +w3utils.fromWei(oldUpperLimit) &&
					lowerLimit === +w3utils.fromWei(oldLowerLimit)
				) {
					if (oldExrates.options.address !== addressOf(exchangeRates)) {
						const freezeAtUpperLimit = +w3utils.fromWei(currentRateForCurrency) === upperLimit;
						console.log(
							gray(
								`Detected an existing inverted synth for ${currencyKey} with identical parameters and a newer ExchangeRates. ` +
									`Persisting its frozen status (${currentRateIsFrozen}) and if frozen, then freeze rate at upper (${freezeAtUpperLimit}) or lower (${!freezeAtUpperLimit}).`
							)
						);

						// then ensure it gets set to the same frozen status and frozen rate
						// as the old exchange rates
						await setInversePricing({
							freeze: currentRateIsFrozen,
							freezeAtUpperLimit,
						});
					} else {
						console.log(
							gray(
								`Detected an existing inverted synth for ${currencyKey} with identical parameters and no new ExchangeRates. Skipping check of frozen status.`
							)
						);
					}
				} else if (Number(currentRateForCurrency) === 0) {
					console.log(gray(`Detected a new inverted synth for ${currencyKey}. Proceeding to add.`));
					// Then a new inverted synth is being added (as there's no previous rate for it)
					await setInversePricing({ freeze: false, freezeAtUpperLimit: false });
				} else if (Number(totalSynthSupply) === 0) {
					console.log(
						gray(
							`Inverted synth at ${currencyKey} has 0 total supply and its inverted parameters have changed. ` +
								`Proceeding to reconfigure its parameters as instructed, unfreezing it if currently frozen.`
						)
					);
					// Then a new inverted synth is being added (as there's no existing supply)
					await setInversePricing({ freeze: false, freezeAtUpperLimit: false });
				} else {
					// Then an existing synth's inverted parameters have changed.
					// For safety sake, let's inform the user and skip this step
					console.log(
						redBright(
							`⚠⚠⚠ WARNING: The parameters for the inverted synth ${currencyKey} ` +
								`have changed and it has non-zero totalSupply. This use-case is not supported by the deploy script. ` +
								`This should be done as a purge() and setInversePricing() separately`
						)
					);
				}
			} else {
				// When no exrates, then totally fresh deploy (local deployment)
				await setInversePricing({ freeze: false, freezeAtUpperLimit: false });
			}
		}
	}

	// ----------------
	// Depot setup
	// ----------------
	await deployer.deployContract({
		name: 'Depot',
		deps: ['ProxySynthetix', 'SynthsUSD', 'FeePool'],
		args: [account, account, resolverAddress],
	});

	// --------------------
	// EtherCollateral Setup
	// --------------------
	await deployer.deployContract({
		name: 'EtherCollateral',
		deps: ['AddressResolver'],
		args: [account, resolverAddress],
	});

	// -------------------------
	// Address Resolver imports
	// -------------------------

	if (addressResolver) {
		// collect all required addresses on-chain
		const allRequiredAddressesInContracts = await Promise.all(
			Object.entries(deployer.deployedContracts)
				.filter(([, target]) =>
					target.options.jsonInterface.find(({ name }) => name === 'getResolverAddressesRequired')
				)
				.map(([, target]) =>
					// Note: if running a dryRun then the output here will only be an estimate, as
					// the correct list of addresses require the contracts be deployed so these entries can then be read.
					(
						target.methods.getResolverAddressesRequired().call() ||
						// if dryRun and the contract is new then there's nothing to read on-chain, so resolve []
						Promise.resolve([])
					).then(names => names.map(w3utils.hexToUtf8))
				)
		);

		const allRequiredAddresses = Array.from(
			// create set to remove dupes
			new Set(
				// flatten into one array and remove blanks
				allRequiredAddressesInContracts
					.reduce((memo, entry) => memo.concat(entry), [])
					.filter(entry => entry)
					// Note: The below are required for Depot.sol and EtherCollateral.sol
					// but as these contracts cannot be redeployed yet (they have existing value)
					// we cannot look up their dependencies on-chain. (since Hadar v2.21)
					.concat(['SynthsUSD', 'SynthsETH'])
			)
		).sort();

		// now map these into a list of names and addreses
		const expectedAddressesInResolver = allRequiredAddresses.map(name => {
			const contract = deployer.deployedContracts[name];
			// quick sanity check of names in expected list
			if (!contract) {
				throw Error(
					`Error setting up AddressResolver: cannot find one of the contracts listed as required in a contract: ${name} in the list of deployment targets`
				);
			}
			return {
				name,
				address: addressOf(contract),
			};
		});

		// Count how many addresses are not yet in the resolver
		const addressesNotInResolver = (
			await Promise.all(
				expectedAddressesInResolver.map(
					({ name, address }) =>
						addressResolver.methods
							.getAddress(toBytes32(name))
							.call()
							.then(foundAddress => ({ name, address, found: address === foundAddress })) // return name if not found
				)
			)
		).filter(entry => !entry.found);

		// and add everything if any not found (will overwrite any conflicts)
		if (addressesNotInResolver.length > 0) {
			console.log(
				gray(
					`Detected ${addressesNotInResolver.length} / ${expectedAddressesInResolver.length} missing or incorrect in the AddressResolver.\n\t` +
						addressesNotInResolver.map(({ name, address }) => `${name} ${address}`).join('\n\t') +
						`\nAdding all addresses in one transaction.`
				)
			);
			await runStep({
				gasLimit: 750e3, // higher gas required
				contract: `AddressResolver`,
				target: addressResolver,
				write: 'importAddresses',
				writeArg: [
					addressesNotInResolver.map(({ name }) => toBytes32(name)),
					addressesNotInResolver.map(({ address }) => address),
				],
			});
		}

		// Now for all targets that have a setResolverAndSyncCache, we need to ensure the resolver is set
		for (const [contract, target] of Object.entries(deployer.deployedContracts)) {
			if (target.options.jsonInterface.find(({ name }) => name === 'setResolverAndSyncCache')) {
				await runStep({
					gasLimit: 750e3, // higher gas required
					contract,
					target,
					read: 'isResolverCached',
					readArg: resolverAddress,
					expected: input => input,
					write: 'setResolverAndSyncCache',
					writeArg: resolverAddress,
				});
			}
		}
	}

<<<<<<< HEAD
	console.log(
		green(`\nSuccessfully deployed ${deployer.newContractsDeployed.length} contracts!\n`)
	);
=======
	// Now ensure all the fee rates are set for various synths (this must be done after the AddressResolver
	// has populated all references).
	// Note: this populates rates for new synths regardless of the addNewSynths flag
	if (feePool) {
		const synthRates = await Promise.all(
			synths.map(({ name }) => feePool.methods.getExchangeFeeRateForSynth(toBytes32(name)).call())
		);

		// Hard-coding these from https://sips.synthetix.io/sccp/sccp-24 here
		// In the near future we will move this storage to a separate storage contract and
		// only have defaults in here
		const categoryToRateMap = {
			forex: 0.0005,
			commodity: 0.0005,
			equities: 0.0005,
			crypto: 0.003,
			index: 0.003,
		};

		const synthsRatesToUpdate = synths
			.map((synth, i) =>
				Object.assign(
					{
						currentRate: w3utils.fromWei(synthRates[i] || '0'),
						targetRate: categoryToRateMap[synth.category].toString(),
					},
					synth
				)
			)
			.filter(({ currentRate, targetRate }) => currentRate !== targetRate);

		console.log(gray(`Found ${synthsRatesToUpdate.length} synths needs exchange rate pricing`));

		if (synthsRatesToUpdate.length) {
			console.log(
				gray(
					'Setting the following:',
					synthsRatesToUpdate
						.map(
							({ name, targetRate, currentRate }) =>
								`\t${name} from ${currentRate * 100}% to ${targetRate * 100}%`
						)
						.join('\n')
				)
			);

			await runStep({
				gasLimit: Math.max(methodCallGasLimit, 40e3 * synthsRatesToUpdate.length), // higher gas required, 40k per synth is sufficient
				contract: 'FeePool',
				target: feePool,
				write: 'setExchangeFeeRateForSynths',
				writeArg: [
					synthsRatesToUpdate.map(({ name }) => toBytes32(name)),
					synthsRatesToUpdate.map(({ targetRate }) => w3utils.toWei(targetRate)),
				],
			});
		}
	}

	console.log(green(`\nSuccessfully deployed ${newContractsDeployed.length} contracts!\n`));
>>>>>>> ff454344

	const tableData = deployer.newContractsDeployed.map(({ name, address }) => [
		name,
		address,
		`${etherscanLinkPrefix}/address/${address}`,
	]);
	console.log();
	if (tableData.length) {
		console.log(gray(`All contracts deployed on "${network}" network:`));
		console.log(table(tableData));
	} else {
		console.log(gray('Note: No new contracts deployed.'));
	}
};

module.exports = {
	deploy,
	DEFAULTS,
	cmd: program =>
		program
			.command('deploy')
			.description('Deploy compiled solidity files')
			.option(
				'-a, --add-new-synths',
				`Whether or not any new synths in the ${SYNTHS_FILENAME} file should be deployed if there is no entry in the config file`
			)
			.option(
				'-b, --build-path [value]',
				'Path to a folder hosting compiled files from the "build" step in this script',
				DEFAULTS.buildPath
			)
			.option(
				'-c, --contract-deployment-gas-limit <value>',
				'Contract deployment gas limit',
				parseInt,
				DEFAULTS.contractDeploymentGasLimit
			)
			.option(
				'-d, --deployment-path <value>',
				`Path to a folder that has your input configuration file ${CONFIG_FILENAME}, the synth list ${SYNTHS_FILENAME} and where your ${DEPLOYMENT_FILENAME} files will go`
			)
			.option(
				'-f, --fee-auth <value>',
				'The address of the fee authority for this network (default is to use existing)'
			)
			.option('-g, --gas-price <value>', 'Gas price in GWEI', DEFAULTS.gasPrice)
			.option(
				'-l, --oracle-gas-limit <value>',
				'The address of the gas limit oracle for this network (default is use existing)'
			)
			.option(
				'-m, --method-call-gas-limit <value>',
				'Method call gas limit',
				parseInt,
				DEFAULTS.methodCallGasLimit
			)
			.option(
				'-n, --network <value>',
				'The network to run off.',
				x => x.toLowerCase(),
				DEFAULTS.network
			)
			.option(
				'-o, --oracle-exrates <value>',
				'The address of the oracle for this network (default is use existing)'
			)
			.option(
				'-r, --dry-run',
				'If enabled, will not run any transactions but merely report on them.'
			)
			.option(
				'-v, --private-key [value]',
				'The private key to deploy with (only works in local mode, otherwise set in .env).'
			)
			.option('-y, --yes', 'Dont prompt, just reply yes.')
			.action(deploy),
};<|MERGE_RESOLUTION|>--- conflicted
+++ resolved
@@ -387,15 +387,12 @@
 		});
 	}
 
-<<<<<<< HEAD
-	const feePoolEternalStorage = await deployer.deployContract({
-=======
-	const liquidations = await deployContract({
+	const liquidations = await deployer.deployContract({
 		name: 'Liquidations',
 		args: [account, resolverAddress],
 	});
 
-	const eternalStorageLiquidations = await deployContract({
+	const eternalStorageLiquidations = await deployer.deployContract({
 		name: 'EternalStorageLiquidations',
 		source: 'EternalStorage',
 		args: [account, addressOf(liquidations)],
@@ -412,8 +409,7 @@
 		});
 	}
 
-	const feePoolEternalStorage = await deployContract({
->>>>>>> ff454344
+	const feePoolEternalStorage = await deployer.deployContract({
 		name: 'FeePoolEternalStorage',
 		args: [account, ZERO_ADDRESS],
 	});
@@ -1133,11 +1129,6 @@
 		}
 	}
 
-<<<<<<< HEAD
-	console.log(
-		green(`\nSuccessfully deployed ${deployer.newContractsDeployed.length} contracts!\n`)
-	);
-=======
 	// Now ensure all the fee rates are set for various synths (this must be done after the AddressResolver
 	// has populated all references).
 	// Note: this populates rates for new synths regardless of the addNewSynths flag
@@ -1198,7 +1189,6 @@
 	}
 
 	console.log(green(`\nSuccessfully deployed ${newContractsDeployed.length} contracts!\n`));
->>>>>>> ff454344
 
 	const tableData = deployer.newContractsDeployed.map(({ name, address }) => [
 		name,

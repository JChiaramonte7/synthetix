--- conflicted
+++ resolved
@@ -181,11 +181,7 @@
 				writeArg: toBytes32(currencyKey),
 				gasLimit,
 				gasPrice,
-<<<<<<< HEAD
-				etherscanLinkPrefix,
-=======
 				explorerLinkPrefix,
->>>>>>> df1e4638
 				ownerActions,
 				ownerActionsFile,
 				encodeABI: network === 'mainnet',

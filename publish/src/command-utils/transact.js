--- conflicted
+++ resolved
@@ -52,13 +52,6 @@
 		try {
 			response = await readTarget[read](...argumentsForReadFunction);
 		} catch (err) {
-<<<<<<< HEAD
-			console.log(
-				gray(
-					`Warning: Could not read ${contract}.${read}(). Proceeding as though this value is not set.`
-				)
-			);
-=======
 			if (generateSolidity || useFork) {
 				console.log(
 					gray(
@@ -68,7 +61,6 @@
 			} else {
 				throw err;
 			}
->>>>>>> 4aa81295
 		}
 
 		// Ethers returns uints as BigNumber objects, while web3 stringified them.

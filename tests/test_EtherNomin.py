import unittest

<<<<<<< HEAD
from utils.deployutils import W3, UNIT, MASTER, ETHER
from utils.deployutils import compile_contracts, attempt_deploy, mine_tx
from utils.deployutils import take_snapshot, restore_snapshot, fast_forward
from utils.testutils import assertReverts, block_time, send_value, get_eth_balance
from utils.testutils import generate_topic_event_map, get_event_data_from_log
=======
from utils.deployutils import W3, compile_contracts, attempt_deploy, mine_tx, UNIT, MASTER, DUMMY, fresh_account
from utils.testutils import assertCallReverts, assertTransactionReverts

>>>>>>> 60b7c450

ETHERNOMIN_SOURCE = "tests/contracts/PublicEtherNomin.sol"
FAKECOURT_SOURCE = "tests/contracts/FakeCourt.sol"


def setUpModule():
    print("Testing EtherNomin...")

def tearDownModule():
    print()

class TestEtherNomin(unittest.TestCase):
    def setUp(self):
        self.snapshot = take_snapshot()
        # Reset the price at the start of tests so that it's never stale.
        self.updatePrice(self.oracle(), self.etherPrice())
        # Reset the liquidation timestamp so that it's never active.
        owner = self.owner()
        self.forceLiquidation(owner)
        self.terminateLiquidation(owner)

    def tearDown(self):
        restore_snapshot(self.snapshot)

    @classmethod
    def setUpClass(cls):
        cls.assertReverts = assertReverts

        compiled = compile_contracts([ETHERNOMIN_SOURCE, FAKECOURT_SOURCE],
                                     remappings=['""=contracts'])
        cls.nomin_abi = compiled['PublicEtherNomin']['abi']
        cls.nomin_event_dict = generate_topic_event_map(cls.nomin_abi)


        cls.nomin_havven = W3.eth.accounts[1]
        cls.nomin_oracle = W3.eth.accounts[2]
        cls.nomin_beneficiary = W3.eth.accounts[3]
        cls.nomin_owner = W3.eth.accounts[0]

        cls.nomin, cls.construction_txr = attempt_deploy(compiled, 'PublicEtherNomin', MASTER,
                                                         [cls.nomin_havven, cls.nomin_oracle, cls.nomin_beneficiary,
                                                          1000 * UNIT, cls.nomin_owner])
        cls.construction_price_time = cls.nomin.functions.lastPriceUpdate().call()

        cls.fake_court, _ = attempt_deploy(compiled, 'FakeCourt', MASTER, [])

        cls.fake_court.setNomin = lambda sender, new_nomin: mine_tx(cls.fake_court.functions.setNomin(new_nomin).transact({'from': sender}))
        cls.fake_court.setConfirming = lambda sender, target, status: mine_tx(cls.fake_court.functions.setConfirming(target, status).transact({'from': sender}))
        cls.fake_court.setVotePasses = lambda sender, target, status: mine_tx(cls.fake_court.functions.setVotePasses(target, status).transact({'from': sender}))
        cls.fake_court.confiscateBalance = lambda sender, target: mine_tx(cls.fake_court.functions.confiscateBalance(target).transact({'from': sender}))
        cls.fake_court.setNomin(W3.eth.accounts[0], cls.nomin.address)
        mine_tx(cls.nomin.functions.setCourt(cls.fake_court.address).transact({'from': cls.nomin_owner}))

        cls.owner = lambda self: cls.nomin.functions.owner().call()
        cls.oracle = lambda self: cls.nomin.functions.oracle().call()
        cls.court = lambda self: cls.nomin.functions.court().call()
        cls.beneficiary = lambda self: cls.nomin.functions.beneficiary().call()
        cls.nominPool = lambda self: cls.nomin.functions.nominPool().call()
        cls.poolFeeRate = lambda self: cls.nomin.functions.poolFeeRate().call()
        cls.liquidationPeriod = lambda self: cls.nomin.functions.liquidationPeriod().call()
        cls.liquidationTimestamp = lambda self: cls.nomin.functions.liquidationTimestamp().call()
        cls.etherPrice = lambda self: cls.nomin.functions.etherPrice().call()
        cls.isFrozen = lambda self, address: cls.nomin.functions.isFrozen(address).call()
        cls.lastPriceUpdate = lambda self: cls.nomin.functions.lastPriceUpdate().call()
        cls.stalePeriod = lambda self: cls.nomin.functions.stalePeriod().call()

        cls.setOwner = lambda self, sender, address: mine_tx(cls.nomin.functions.setOwner(address).transact({'from': sender}))
        cls.setOracle = lambda self, sender, address: mine_tx(cls.nomin.functions.setOracle(address).transact({'from': sender}))
        cls.setCourt = lambda self, sender, address: mine_tx(cls.nomin.functions.setCourt(address).transact({'from': sender}))
        cls.setBeneficiary = lambda self, sender, address: mine_tx(cls.nomin.functions.setBeneficiary(address).transact({'from': sender}))
        cls.setPoolFeeRate = lambda self, sender, rate: mine_tx(cls.nomin.functions.setPoolFeeRate(rate).transact({'from': sender}))
        cls.updatePrice = lambda self, sender, price: mine_tx(cls.nomin.functions.updatePrice(price).transact({'from': sender}))
        cls.setStalePeriod = lambda self, sender, period: mine_tx(cls.nomin.functions.setStalePeriod(period).transact({'from': sender}))

        cls.fiatValue = lambda self, eth: cls.nomin.functions.fiatValue(eth).call()
        cls.fiatBalance = lambda self: cls.nomin.functions.fiatBalance().call()
        cls.collateralisationRatio = lambda self: cls.nomin.functions.collateralisationRatio().call()
        cls.etherValue = lambda self, fiat: cls.nomin.functions.etherValue(fiat).call()
        cls.etherValueAllowStale = lambda self, fiat: cls.nomin.functions.publicEtherValueAllowStale(fiat).call()
        cls.poolFeeIncurred = lambda self, n: cls.nomin.functions.poolFeeIncurred(n).call()
        cls.purchaseCostFiat = lambda self, n: cls.nomin.functions.purchaseCostFiat(n).call()
        cls.purchaseCostEther = lambda self, n: cls.nomin.functions.purchaseCostEther(n).call()
        cls.saleProceedsFiat = lambda self, n: cls.nomin.functions.saleProceedsFiat(n).call()
        cls.saleProceedsEther = lambda self, n: cls.nomin.functions.saleProceedsEther(n).call()
        cls.saleProceedsEtherAllowStale = lambda self, n: cls.nomin.functions.publicSaleProceedsEtherAllowStale(n).call()
        cls.priceIsStale = lambda self: cls.nomin.functions.priceIsStale().call()
        cls.isLiquidating = lambda self: cls.nomin.functions.isLiquidating().call()
        cls.canSelfDestruct = lambda self: cls.nomin.functions.canSelfDestruct().call()

        cls.transferPlusFee = lambda self, value: cls.nomin.functions.transferPlusFee(value).call()
        cls.transfer = lambda self, sender, recipient, value: mine_tx(cls.nomin.functions.transfer(recipient, value).transact({'from': sender}))
        cls.transferFrom = lambda self, sender, fromAccount, to, value: mine_tx(cls.nomin.functions.transferFrom(fromAccount, to, value).transact({'from': sender}))
        cls.approve = lambda self, sender, spender, value: mine_tx(cls.nomin.functions.approve(spender, value).transact({'from': sender}))
        cls.issue = lambda self, sender, n, value: mine_tx(cls.nomin.functions.issue(n).transact({'from': sender, 'value': value}))
        cls.burn = lambda self, sender, n: mine_tx(cls.nomin.functions.burn(n).transact({'from': sender}))
        cls.buy = lambda self, sender, n, value: mine_tx(cls.nomin.functions.buy(n).transact({'from': sender, 'value': value}))
        cls.sell = lambda self, sender, n: mine_tx(cls.nomin.functions.sell(n).transact({'from': sender, 'gasPrice': 10}))

        cls.forceLiquidation = lambda self, sender: mine_tx(cls.nomin.functions.forceLiquidation().transact({'from': sender}))
        cls.liquidate = lambda self, sender: mine_tx(cls.nomin.functions.liquidate().transact({'from': sender}))
        cls.extendLiquidationPeriod = lambda self, sender, extension: mine_tx(cls.nomin.functions.extendLiquidationPeriod(extension).transact({'from': sender}))
        cls.terminateLiquidation = lambda self, sender: mine_tx(cls.nomin.functions.terminateLiquidation().transact({'from': sender}))
        cls.selfDestruct = lambda self, sender: mine_tx(cls.nomin.functions.selfDestruct().transact({'from': sender}))

        cls.confiscateBalance = lambda self, sender, target: mine_tx(cls.nomin.functions.confiscateBalance(target).transact({'from': sender}))
        cls.unfreezeAccount = lambda self, sender, target: mine_tx(cls.nomin.functions.unfreezeAccount(target).transact({'from': sender}))

        cls.name = lambda self: cls.nomin.functions.name().call()
        cls.symbol = lambda self: cls.nomin.functions.symbol().call()
        cls.totalSupply = lambda self: cls.nomin.functions.totalSupply().call()
        cls.balanceOf = lambda self, account: cls.nomin.functions.balanceOf(account).call()
        cls.transferFeeRate = lambda self: cls.nomin.functions.transferFeeRate().call()
        cls.feePool = lambda self: cls.nomin.functions.feePool().call()
        cls.feeAuthority = lambda self: cls.nomin.functions.feeAuthority().call()

        cls.debugWithdrawAllEther = lambda self, sender, recipient: mine_tx(cls.nomin.functions.debugWithdrawAllEther(recipient).transact({'from': sender}))
        cls.debugEmptyFeePool = lambda self, sender: mine_tx(cls.nomin.functions.debugEmptyFeePool().transact({'from': sender}))
        cls.debugFreezeAccount = lambda self, sender, target: mine_tx(cls.nomin.functions.debugFreezeAccount(target).transact({'from': sender}))

    def test_constructor(self):
        # Nomin-specific members
        self.assertEqual(self.owner(), self.nomin_owner)
        self.assertEqual(self.oracle(), self.nomin_oracle)
        self.assertEqual(self.beneficiary(), self.nomin_beneficiary)
        self.assertEqual(self.etherPrice(), 1000 * UNIT)
        self.assertEqual(self.stalePeriod(), 2 * 24 * 60 * 60) # default two days
        self.assertEqual(self.liquidationTimestamp(), 2**256 - 1)
        self.assertEqual(self.liquidationPeriod(), 90 * 24 * 60 * 60) # default ninety days
        self.assertEqual(self.poolFeeRate(), UNIT / 200) # default fifty basis points
        self.assertEqual(self.nominPool(), 0)
        construct_time = block_time(self.construction_txr.blockNumber)
        self.assertEqual(construct_time, self.construction_price_time)

        # ERC20FeeToken members
        self.assertEqual(self.name(), "Ether-Backed USD Nomins")
        self.assertEqual(self.symbol(), "eUSD")
        self.assertEqual(self.totalSupply(), 0)
        self.assertEqual(self.balanceOf(MASTER), 0)
        self.assertEqual(self.transferFeeRate(), 2 * UNIT // 1000)
        self.assertEqual(self.feeAuthority(), self.nomin_havven)

    def test_getSetOwner(self):
<<<<<<< HEAD
        pre_owner = self.owner()
        new_owner = W3.eth.accounts[1]
=======
        pre_owner = self.owner().call()
        new_owner = DUMMY
>>>>>>> 60b7c450

        # Only the owner must be able to set the oracle.
        self.assertReverts(self.setOwner, new_owner, new_owner)

        self.setOwner(pre_owner, new_owner)
        self.assertEqual(self.owner(), new_owner)

    def test_getSetOracle(self):
<<<<<<< HEAD
        pre_oracle = self.oracle()
        new_oracle = W3.eth.accounts[1]
=======
        owner = self.owner().call()
        pre_oracle = self.oracle().call()
        new_oracle = DUMMY
>>>>>>> 60b7c450

        # Only the owner must be able to set the oracle.
        self.assertReverts(self.setOracle, new_oracle, new_oracle)

        self.setOracle(self.owner(), new_oracle)
        self.assertEqual(self.oracle(), new_oracle)

    def test_getSetCourt(self):
<<<<<<< HEAD
        new_court = W3.eth.accounts[1]
=======
        owner = self.owner().call()
        pre_court = self.court().call()
        new_court = DUMMY
>>>>>>> 60b7c450

        # Only the owner must be able to set the court.
        self.assertReverts(self.setOracle, new_court, new_court)

        self.setCourt(self.owner(), new_court)
        self.assertEqual(self.court(), new_court)

    def test_getSetBeneficiary(self):
<<<<<<< HEAD
        new_beneficiary = W3.eth.accounts[1]
=======
        owner = self.owner().call()
        pre_beneficiary = self.beneficiary().call()
        new_beneficiary = DUMMY
>>>>>>> 60b7c450

        # Only the owner must be able to set the beneficiary.
        self.assertReverts(self.setBeneficiary, new_beneficiary, new_beneficiary)

        self.setBeneficiary(self.owner(), new_beneficiary)
        self.assertEqual(self.beneficiary(), new_beneficiary)

    def test_getSetPoolFeeRate(self):
        owner = self.owner()
        new_rate = UNIT // 10

        # Only the owner must be able to set the pool fee rate.
<<<<<<< HEAD
        self.assertReverts(self.setPoolFeeRate, W3.eth.accounts[1], new_rate)
=======
        assertTransactionReverts(self, self.setPoolFeeRate(new_rate), DUMMY)
>>>>>>> 60b7c450
        # Pool fee rate must be no greater than UNIT.
        self.assertReverts(self.setPoolFeeRate, owner, UNIT + 1)
        self.assertReverts(self.setPoolFeeRate, owner, 2**256 - 1)
        self.setPoolFeeRate(owner, UNIT)
        self.assertEqual(self.poolFeeRate(), UNIT)

        self.setPoolFeeRate(owner, new_rate)
        self.assertEqual(self.poolFeeRate(), new_rate)

    def test_getSetStalePeriod(self):
        owner = self.owner()
        new_period = 52 * 7 * 24 * 60 * 60

<<<<<<< HEAD
        # Only the owner should be able to set the pool fee rate.
        self.assertReverts(self.setStalePeriod, W3.eth.accounts[1], new_period)
=======
        # Only the owner must be able to set the pool fee rate.
        assertTransactionReverts(self, self.setStalePeriod(new_period), DUMMY)
>>>>>>> 60b7c450

        self.setStalePeriod(owner, new_period)
        self.assertEqual(self.stalePeriod(), new_period)

    def test_updatePrice(self):
        owner = self.owner()
        pre_price = self.etherPrice()
        new_price = 10**8 * UNIT # one hundred million dollar ethers $$$$$$
        new_price2 = UNIT // 10**6 # one ten thousandth of a cent ethers :(
<<<<<<< HEAD
        pre_oracle = self.oracle()
        new_oracle = W3.eth.accounts[1]
=======
        pre_oracle = self.oracle().call()
        new_oracle = DUMMY
>>>>>>> 60b7c450

        # Only the oracle must be able to set the current price.
        self.assertReverts(self.updatePrice, new_oracle, new_price)

        # Check if everything works with nothing in the pool.
        tx_receipt = self.updatePrice(pre_oracle, new_price)
        tx_time = W3.eth.getBlock(tx_receipt.blockNumber)['timestamp']
        self.assertEqual(self.lastPriceUpdate(), tx_time)
        self.assertEqual(self.etherPrice(), new_price)

        self.setOracle(owner, new_oracle)

        self.assertReverts(self.updatePrice, pre_oracle, pre_price)

        tx_receipt = self.updatePrice(new_oracle, new_price2)
        tx_time = W3.eth.getBlock(tx_receipt.blockNumber)['timestamp']
        self.assertEqual(self.lastPriceUpdate(), tx_time)
        self.assertEqual(self.etherPrice(), new_price2)

        # Check if everything works with something in the pool.
        self.updatePrice(new_oracle, UNIT)
        backing = self.etherValue(10 * UNIT)
        self.issue(owner, UNIT, backing)

        tx_receipt = self.updatePrice(new_oracle, pre_price)
        tx_time = W3.eth.getBlock(tx_receipt.blockNumber)['timestamp']
        self.assertEqual(self.lastPriceUpdate(), tx_time)
        self.assertEqual(self.etherPrice(), pre_price)

    def test_fiatValue(self):
        oracle = self.oracle()

        self.updatePrice(oracle, UNIT)
        self.assertEqual(self.fiatValue(ETHER), ETHER)
        self.assertEqual(self.fiatValue(777 * ETHER), 777 * ETHER)
        self.assertEqual(self.fiatValue(ETHER // 777), ETHER // 777)
        self.assertEqual(self.fiatValue(10**8 * ETHER), 10**8 * ETHER)
        self.assertEqual(self.fiatValue(ETHER // 10**12), ETHER // 10**12)

        self.updatePrice(oracle, 10**8 * UNIT)
        self.assertEqual(self.fiatValue(ETHER), 10**8 * ETHER)
        self.assertEqual(self.fiatValue(317 * ETHER), 317 * 10**8 * ETHER)
        self.assertEqual(self.fiatValue(ETHER // 317), 10**8 * (ETHER // 317))
        self.assertEqual(self.fiatValue(10**8 * ETHER), 10**16 * ETHER)
        self.assertEqual(self.fiatValue(ETHER // 10**12), ETHER // 10**4)

        self.updatePrice(oracle, UNIT // 10**12)
        self.assertEqual(self.fiatValue(ETHER), ETHER // 10**12)
        self.assertEqual(self.fiatValue(10**15 * ETHER), 10**3 * ETHER)
        self.assertEqual(self.fiatValue((7 * ETHER) // 3), ((7 * ETHER) // 3) // 10**12)

    def test_fiatBalance(self):
        owner = self.owner()
        oracle = self.oracle()
        pre_price = self.etherPrice()

        send_value(owner, self.nomin.address, ETHER)
        self.assertEqual(self.fiatBalance(), pre_price)
        self.updatePrice(oracle, UNIT // 10**12)
        self.assertEqual(self.fiatBalance(), UNIT // 10**12)
        self.updatePrice(oracle, 300 * UNIT)
        self.assertEqual(self.fiatBalance(), 300 * UNIT)
        send_value(owner, self.nomin.address, ETHER)
        self.assertEqual(self.fiatBalance(), 600 * UNIT)

    def test_etherValue(self):
        oracle = self.oracle()

        self.updatePrice(oracle, UNIT)
        self.assertEqual(self.etherValue(UNIT), ETHER)
        self.assertEqual(self.etherValue(777 * UNIT), 777 * ETHER)
        self.assertEqual(self.etherValue(UNIT // 777), ETHER // 777)
        self.assertEqual(self.etherValue(10**8 * UNIT), 10**8 * ETHER)
        self.assertEqual(self.etherValue(UNIT // 10**12), ETHER // 10**12)

        self.updatePrice(oracle, 10 * UNIT)
        self.assertEqual(self.etherValue(UNIT), ETHER // 10)
        self.assertEqual(self.etherValue(2 * UNIT), ETHER // 5)

        for v in [0.0004, 2.1, 1, 49994, 49.29384, 0.00000028, 1235759872, 2.5 * 10**25]:
            vi = int(v * UNIT)
            self.assertEqual(self.etherValue(vi), self.etherValueAllowStale(vi))

    def test_collateralisationRatio(self):
        owner = self.owner()
        oracle = self.oracle()

        # When there are no nomins in the contract, a zero denominator causes reversion.
        self.assertReverts(self.collateralisationRatio)

        # Set the ether price to $1, and issue one nomin against 2 ether.
        self.updatePrice(oracle, UNIT)
        self.issue(owner, UNIT, 2 * ETHER)
        self.assertEqual(self.collateralisationRatio(), 2 * UNIT)

        # Set the ether price to $2, now the collateralisation ratio should double to 4.
        self.updatePrice(oracle, 2 * UNIT)
        self.assertEqual(self.collateralisationRatio(), 4 * UNIT)

        # Now set the ether price to 50 cents, so that the collateralisation is exactly 1
        self.updatePrice(oracle, UNIT // 2)
        # (this should not trigger liquidation)
        self.assertFalse(self.isLiquidating())
        self.assertEqual(self.collateralisationRatio(), UNIT)

        # Now double the ether in the contract to 2.
        send_value(owner, self.nomin.address, 2 * ETHER)
        self.assertEqual(self.collateralisationRatio(), 2 * UNIT)

    def test_poolFeeIncurred(self):
        poolFeeRate = self.poolFeeRate()

        self.assertEqual(self.poolFeeIncurred(0), 0)
        self.assertEqual(self.poolFeeIncurred(UNIT), poolFeeRate)
        self.assertEqual(self.poolFeeIncurred(10 * UNIT), 10 * poolFeeRate)
        self.assertEqual(self.poolFeeIncurred(UNIT // 2), poolFeeRate // 2)
        self.setPoolFeeRate(self.owner(), UNIT // 10**7)
        self.assertEqual(self.poolFeeIncurred(UNIT), UNIT // 10**7)
        self.assertEqual(self.poolFeeIncurred(100 * UNIT), UNIT // 10**5)
        self.assertEqual(self.poolFeeIncurred(UNIT // 2), UNIT // (2 * 10**7))

    def test_purchaseCostFiat(self):
        owner = self.owner()
        poolFeeRate = self.poolFeeRate()

        self.assertGreater(self.purchaseCostFiat(UNIT), UNIT)
        self.assertGreater(self.purchaseCostFiat(UNIT), self.saleProceedsFiat(UNIT))

        self.assertEqual(self.purchaseCostFiat(0), 0)
        self.assertEqual(self.purchaseCostFiat(UNIT), UNIT + poolFeeRate)
        self.assertEqual(self.purchaseCostFiat(10 * UNIT), 10 * (UNIT + poolFeeRate))
        self.assertEqual(self.purchaseCostFiat(UNIT // 2), (UNIT + poolFeeRate) // 2)
        self.setPoolFeeRate(owner, UNIT // 10**7)
        self.assertEqual(self.purchaseCostFiat(UNIT), (UNIT + UNIT // 10**7))
        self.assertEqual(self.purchaseCostFiat(100 * UNIT), 100 * (UNIT + UNIT // 10**7))
        self.assertEqual(self.purchaseCostFiat(UNIT // 2), (UNIT + UNIT // 10**7) // 2)
        self.setPoolFeeRate(owner, poolFeeRate)

    def test_purchaseCostEther(self):
        owner = self.owner()
        oracle = self.oracle()
        poolFeeRate = self.poolFeeRate()

        self.assertGreater(self.purchaseCostEther(UNIT), self.etherValue(UNIT))
        self.assertGreater(self.purchaseCostEther(UNIT), self.saleProceedsEther(UNIT))

        self.assertEqual(self.purchaseCostEther(0), 0)

        self.updatePrice(oracle, UNIT)
        self.assertEqual(self.purchaseCostEther(UNIT), UNIT + poolFeeRate)
        self.assertEqual(self.purchaseCostEther(UNIT // 2), (UNIT + poolFeeRate) // 2)
        self.setPoolFeeRate(owner, UNIT // 10**7)
        self.assertEqual(self.purchaseCostEther(UNIT), (UNIT + UNIT // 10**7))
        self.assertEqual(self.purchaseCostEther(100 * UNIT), 100 * (UNIT + UNIT // 10**7))

        self.setPoolFeeRate(owner, poolFeeRate)
        self.updatePrice(oracle, UNIT // 2)
        self.assertEqual(self.purchaseCostEther(UNIT // 2), UNIT + poolFeeRate)
        self.assertEqual(self.purchaseCostEther(3 * UNIT), 6 * (UNIT + poolFeeRate))

    def test_purchaseCostEtherShoppingSpree(self):
        owner = self.owner()
        oracle = self.oracle()
        self.issue(owner, 800000 * UNIT, 8 * 10**9 * UNIT)

        price_multiples = [12398, 1.2384889, 7748.22, 0.238838, 0.00049944, 5.7484, 87.2211111]
        qty_multiples = [2.3, 84.4828, 284.10002, 0.4992, 105.289299991, 7.651948, 0.01, 100000]

        total_qty = 0
        total_cost = 0
        pre_balance = get_eth_balance(owner)

        for price_mult in price_multiples:
            for qty_mult in qty_multiples:
                price = int(price_mult * UNIT)
                qty = int(qty_mult * UNIT)
                total_qty += qty
                self.updatePrice(oracle, price)
                cost = self.purchaseCostEther(qty)
                total_cost += cost
                self.buy(owner, qty, cost)

        self.assertEqual(self.balanceOf(owner), total_qty)

        # We assert only almost equal because we're ignoring gas costs.
        self.assertAlmostEqual((pre_balance - get_eth_balance(owner)) / UNIT, total_cost / UNIT)

    def test_saleProceedsFiat(self):
        owner = self.owner()
        poolFeeRate = self.poolFeeRate()

        self.assertLess(self.saleProceedsFiat(UNIT), UNIT)
        self.assertLess(self.saleProceedsFiat(UNIT), self.purchaseCostFiat(UNIT))

        self.assertEqual(self.saleProceedsFiat(0), 0)
        self.assertEqual(self.saleProceedsFiat(UNIT), UNIT - poolFeeRate)
        self.assertEqual(self.saleProceedsFiat(10 * UNIT), 10 * (UNIT - poolFeeRate))
        self.assertEqual(self.saleProceedsFiat(UNIT // 2), (UNIT - poolFeeRate) // 2)
        self.setPoolFeeRate(owner, UNIT // 10**7)
        self.assertEqual(self.saleProceedsFiat(UNIT), (UNIT - UNIT // 10**7))
        self.assertEqual(self.saleProceedsFiat(100 * UNIT), 100 * (UNIT - UNIT // 10**7))
        self.assertEqual(self.saleProceedsFiat(UNIT // 2), (UNIT - UNIT // 10**7) // 2)
        self.setPoolFeeRate(owner, poolFeeRate)

    def test_saleProceedsEther(self):
        owner = self.owner()
        oracle = self.oracle()
        poolFeeRate = self.poolFeeRate()

        self.assertLess(self.saleProceedsEther(UNIT), self.etherValue(UNIT))
        self.assertLess(self.saleProceedsEther(UNIT), self.purchaseCostEther(UNIT))

        self.assertEqual(self.saleProceedsEther(0), 0)

        self.updatePrice(oracle, UNIT)
        self.assertEqual(self.saleProceedsEther(UNIT), UNIT - poolFeeRate)
        self.assertEqual(self.saleProceedsEther(UNIT // 2), (UNIT - poolFeeRate) // 2)
        self.setPoolFeeRate(owner, UNIT // 10**7)
        self.assertEqual(self.saleProceedsEther(UNIT), (UNIT - UNIT // 10**7))
        self.assertEqual(self.saleProceedsEther(100 * UNIT), 100 * (UNIT - UNIT // 10**7))

        self.setPoolFeeRate(owner, poolFeeRate)
        self.updatePrice(oracle, UNIT // 2)
        self.assertEqual(self.saleProceedsEther(UNIT // 2), UNIT - poolFeeRate)
        self.assertEqual(self.saleProceedsEther(3 * UNIT), 6 * (UNIT - poolFeeRate))

        for v in [0.0004, 2.1, 1, 49994, 49.29384, 0.00000028, 1235759872, 2.5 * 10**25]:
            vi = int(v * UNIT)
            self.assertEqual(self.saleProceedsEther(vi), self.saleProceedsEtherAllowStale(vi))

    def test_saleProceedsEtherBearMarket(self):
        owner = self.owner()
        oracle = self.oracle()

        initial_qty = 800000 * UNIT
        self.issue(owner, initial_qty, 8 * 10**9 * UNIT)
        self.buy(owner, initial_qty, self.purchaseCostEther(initial_qty))

        price_multiples = [12398, 1.2384889, 7748.22, 0.238838, 0.00049944, 5.7484, 87.2211111]
        qty_multiples = [2.3, 84.4828, 284.10002, 0.4992, 105.289299991, 7.651948, 0.01, 100000]

        total_qty = 0
        total_proceeds = 0
        pre_balance = get_eth_balance(owner)

        for price_mult in price_multiples:
            for qty_mult in qty_multiples:
                price = int(price_mult * UNIT)
                qty = int(qty_mult * UNIT)
                total_qty += qty
                self.updatePrice(oracle, price)
                proceeds = self.saleProceedsEther(qty)
                total_proceeds += proceeds
                self.sell(owner, qty)

        self.assertEqual(initial_qty - self.balanceOf(owner), total_qty)

        # We assert only almost equal because we're ignoring gas costs.
        self.assertAlmostEqual((get_eth_balance(owner) - pre_balance) / UNIT, total_proceeds / UNIT)


    def test_priceIsStale(self):
        oracle = self.oracle()
        owner = self.owner()
        stale_period = self.stalePeriod()

        self.updatePrice(oracle, UNIT)
        # Price is not stale immediately following an update.
        self.assertFalse(self.priceIsStale())

        # Price is not stale after part of the period has elapsed.
        fast_forward(seconds=stale_period // 2)
        self.assertFalse(self.priceIsStale())

        # Price is not stale right up to just before the period has elapsed.
        fast_forward(seconds=stale_period // 2 - 10)
        self.assertFalse(self.priceIsStale())

        # Price becomes stale immediately after the period has elapsed.
        fast_forward(seconds=11)
        self.assertTrue(self.priceIsStale())

        # Price stays stale for ages.
        fast_forward(seconds=100 * stale_period)
        self.assertTrue(self.priceIsStale())

        self.updatePrice(oracle, UNIT)
        self.assertFalse(self.priceIsStale()) 

        # Lengthening stale periods should not trigger staleness.
        self.setStalePeriod(owner, 2 * stale_period)
        self.assertFalse(self.priceIsStale()) 

        # Shortening them to longer than the current elapsed period should not trigger staleness.
        self.setStalePeriod(owner, stale_period)
        self.assertFalse(self.priceIsStale())

        # Shortening to shorter than the current elapsed period should trigger staleness.
        fast_forward(seconds= 3 * stale_period // 4)
        self.setStalePeriod(owner, stale_period // 2)
        self.assertTrue(self.priceIsStale())

        # Yet if we are able to update the stale period while the price is stale,
        # we should be able to turn off staleness by extending the period.
        # It's an interesting question of trust as to whether we should be able to do this, say if we
        # do not have access to the oracle to send a price update. But as an owner, we could just
        # reset the oracle address anyway, so we allow this.
        self.setStalePeriod(owner, stale_period)
        self.assertFalse(self.priceIsStale())

    def test_staleness(self):
        owner = self.owner()
        oracle = self.oracle()
        target = W3.eth.accounts[5]

        # Set up target balance to be confiscatable for later testing.
        self.assertEqual(self.court(), self.fake_court.address)
        self.fake_court.setConfirming(owner, target, True)
        self.fake_court.setVotePasses(owner, target, True)

        # Create some nomins and set a convenient price.
        self.updatePrice(oracle, UNIT)
        pce = self.purchaseCostEther(UNIT)
        self.issue(owner, 3 * UNIT, 7 * UNIT)
        self.buy(owner, UNIT, pce)

        # Enter stale period.
        fast_forward(seconds=10*self.stalePeriod())
        self.assertTrue(self.priceIsStale())

        # These calls should work if the price is stale.
        oracle = self.oracle()
        court = self.court()
        beneficiary = self.beneficiary()
        poolFeeRate = self.poolFeeRate()
        stalePeriod = self.stalePeriod()
        self.nominPool()
        self.liquidationPeriod()
        self.liquidationTimestamp()
        self.etherPrice()
        self.lastPriceUpdate()
        self.isFrozen(self.nomin.address)
        self.setOracle(owner, oracle)
        self.setCourt(owner, court)
        self.setBeneficiary(owner, beneficiary)
        self.setPoolFeeRate(owner, poolFeeRate)
        self.setStalePeriod(owner, stalePeriod)
        self.etherValueAllowStale(UNIT)
        self.saleProceedsEtherAllowStale(UNIT)
        self.poolFeeIncurred(UNIT)
        self.purchaseCostFiat(UNIT)
        self.saleProceedsFiat(UNIT)
        self.priceIsStale()
        self.isLiquidating()
        self.assertFalse(self.isFrozen(MASTER))
        self.transfer(MASTER, MASTER, 0)
        self.transferFrom(MASTER, MASTER, MASTER, 0)
        self.fake_court.confiscateBalance(owner, target)
        self.unfreezeAccount(owner, target)
        self.burn(owner, UNIT)

        # These calls should not work when the price is stale.
        # That they work when not stale is guaranteed by other tests, hopefully.
        self.assertReverts(self.fiatValue, UNIT)
        self.assertReverts(self.fiatBalance)
        self.assertReverts(self.etherValue, UNIT)
        self.assertReverts(self.collateralisationRatio)
        self.assertReverts(self.purchaseCostEther, UNIT)
        self.assertReverts(self.saleProceedsEther, UNIT)
        self.assertGreater(get_eth_balance(owner), 7 * UNIT)
        self.assertEqual(self.nominPool(), UNIT)
        self.assertEqual(self.balanceOf(owner), UNIT)
        self.assertReverts(self.issue, owner, UNIT, 5 * UNIT)
        self.assertReverts(self.buy, owner, UNIT, pce)
        self.assertReverts(self.sell, owner, UNIT)

        # Liquidation things should work while stale...
        self.forceLiquidation(owner)
        self.assertTrue(self.isLiquidating())
        self.extendLiquidationPeriod(owner, 1)

        # ...except that we can't terminate liquidation unless the price is fresh.
        self.assertReverts(self.terminateLiquidation, owner)

        # Confirm that sell works regardless of staleness when in liquidation
        self.sell(owner, UNIT)
        # We can also burn under these conditions.
        self.burn(owner, UNIT)

        # Finally that updating the price gets us out of the stale period
        self.updatePrice(oracle, UNIT)
        self.assertFalse(self.priceIsStale())
        self.terminateLiquidation(owner)

        # And that self-destruction works during stale period.
        self.forceLiquidation(owner)
        fast_forward(seconds=self.stalePeriod() + self.liquidationPeriod())
        self.assertTrue(self.isLiquidating())
        self.assertTrue(self.priceIsStale())
        self.selfDestruct(owner)
        with self.assertRaises(Exception):
            self.etherPrice()

    def test_transfer(self):
        owner = self.owner()
        oracle = self.oracle()
        target = W3.eth.accounts[1]

        self.updatePrice(oracle, UNIT)
        self.issue(owner, 10 * UNIT, 20 * ETHER)
        ethercost = self.purchaseCostEther(10 * UNIT)
        self.buy(owner, 10 * UNIT, ethercost)

        self.assertEqual(self.balanceOf(owner), 10 * UNIT)
        self.assertEqual(self.balanceOf(target), 0)

        self.transfer(owner, target, 5 * UNIT)
        remainder = 10 * UNIT - self.transferPlusFee(5 * UNIT)
        self.assertEqual(self.balanceOf(owner), remainder)
        self.assertEqual(self.balanceOf(target), 5 * UNIT)

        self.debugFreezeAccount(owner, target)

        self.assertReverts(self.transfer, owner, target, UNIT)
        self.assertReverts(self.transfer, target, owner, UNIT)

        self.unfreezeAccount(owner, target)

        qty = (5 * UNIT * UNIT) // self.transferPlusFee(UNIT) + 1
        self.transfer(target, owner, qty)

        self.assertEqual(self.balanceOf(owner), remainder + qty)
        self.assertEqual(self.balanceOf(target), 0)

    def test_transferFrom(self):
        owner = self.owner()
        oracle = self.oracle()
        target = W3.eth.accounts[1]
        proxy = W3.eth.accounts[2]

        # Unauthorized transfers should not work
        self.assertReverts(self.transferFrom, proxy, owner, target, UNIT)

        # Neither should transfers that are too large for the allowance.
        self.approve(owner, proxy, UNIT)
        self.assertReverts(self.transferFrom, proxy, owner, target, 2 * UNIT)

        self.approve(owner, proxy, 10000 * UNIT)

        self.updatePrice(oracle, UNIT)
        self.issue(owner, 10 * UNIT, 20 * ETHER)
        ethercost = self.purchaseCostEther(10 * UNIT)
        self.buy(owner, 10 * UNIT, ethercost)

        self.assertEqual(self.balanceOf(owner), 10 * UNIT)
        self.assertEqual(self.balanceOf(target), 0)

        self.transferFrom(proxy, owner, target, 5 * UNIT)
        remainder = 10 * UNIT - self.transferPlusFee(5 * UNIT)
        self.assertEqual(self.balanceOf(owner), remainder)
        self.assertEqual(self.balanceOf(target), 5 * UNIT)

        self.debugFreezeAccount(owner, target)

        self.assertReverts(self.transferFrom, proxy, owner, target, UNIT)
        self.assertReverts(self.transferFrom, proxy, target, owner, UNIT)

        self.unfreezeAccount(owner, target)

        qty = (5 * UNIT * UNIT) // self.transferPlusFee(UNIT) + 1
        self.transfer(target, owner, qty)

        self.assertEqual(self.balanceOf(owner), remainder + qty)
        self.assertEqual(self.balanceOf(target), 0)

    def test_issue(self):
        owner = self.owner()
        oracle = self.oracle()

        # Only the contract owner should be able to issue new nomins.
        self.updatePrice(oracle, UNIT)
        self.assertReverts(self.issue, W3.eth.accounts[4], UNIT, 2 * ETHER)

        self.assertEqual(self.totalSupply(), 0)
        self.assertEqual(self.nominPool(), 0)

        # Revert if less than 2x collateral is provided 
        self.assertReverts(self.issue, owner, UNIT, 2 * ETHER - 1)

        # Issue a nomin into the pool
        self.issue(owner, UNIT, 2 * ETHER)
        self.assertEqual(self.totalSupply(), UNIT)
        self.assertEqual(self.nominPool(), UNIT)
        self.assertEqual(get_eth_balance(self.nomin.address), 2 * ETHER)

        # Issuing more nomins should stack with existing supply
        self.issue(owner, UNIT, 2 * ETHER)
        self.assertEqual(self.totalSupply(), 2 * UNIT)
        self.assertEqual(self.nominPool(), 2 * UNIT)
        self.assertEqual(get_eth_balance(self.nomin.address), 4 * ETHER)

        # Issue more into the pool for free if price goes up
        self.updatePrice(oracle, 2 * UNIT)
        self.assertFalse(self.isLiquidating())
        self.assertReverts(self.issue, owner, 2 * UNIT + 1, 0)
        self.issue(owner, 2 * UNIT, 0)
        self.assertEqual(self.totalSupply(), 4 * UNIT)
        self.assertEqual(self.nominPool(), 4 * UNIT)
        self.assertEqual(get_eth_balance(self.nomin.address), 4 * ETHER)

        # provide more than 2x collateral for new issuance if price drops
        self.updatePrice(oracle, UNIT)
        self.assertFalse(self.isLiquidating())
        self.assertReverts(self.issue, owner, UNIT, 2 * ETHER)
        self.assertReverts(self.issue, owner, UNIT, 6 * ETHER - 1)
        self.issue(owner, UNIT, 6 * ETHER)
        self.assertEqual(self.totalSupply(), 5 * UNIT)
        self.assertEqual(self.nominPool(), 5 * UNIT)
        self.assertEqual(get_eth_balance(self.nomin.address), 10 * ETHER)

    def test_burn(self):
        owner = self.owner()
        oracle = self.oracle()

        # issue some nomins to be burned
        self.updatePrice(oracle, UNIT)
        self.issue(owner, 10 * UNIT, 20 * ETHER)

        # Only the contract owner should be able to burn nomins.
        self.assertReverts(self.burn, W3.eth.accounts[4], UNIT)

        # It should not be possible to burn more nomins than are in the pool.
        self.assertReverts(self.burn, owner, 11 * UNIT)

        # Burn part of the pool
        self.assertEqual(self.totalSupply(), 10 * UNIT)
        self.assertEqual(self.nominPool(), 10 * UNIT)
        self.burn(owner, UNIT)
        self.assertEqual(self.totalSupply(), 9 * UNIT)
        self.assertEqual(self.nominPool(), 9 * UNIT)

        # Burn the remainder of the pool
        self.burn(owner, self.nominPool())
        self.assertEqual(self.totalSupply(), 0)
        self.assertEqual(self.nominPool(), 0)

    def test_buy(self):
        self.updatePrice(self.oracle(), UNIT)
        buyer = W3.eth.accounts[4]

        # Should not be possible to buy when there's no supply
        cost = self.purchaseCostEther(UNIT)
        self.assertReverts(self.buy, buyer, UNIT, cost)

        # issue some nomins to be burned
        self.issue(self.owner(), 5 * UNIT, 10 * ETHER)
        self.assertEqual(self.totalSupply(), 5 * UNIT)
        self.assertEqual(self.nominPool(), 5 * UNIT)

        # Should not be able to purchase with the wrong quantity of ether.
        self.assertReverts(self.buy, buyer, UNIT, cost + 1)
        self.assertReverts(self.buy, buyer, UNIT, cost - 1)

        self.assertEqual(self.balanceOf(buyer), 0)
        self.buy(buyer, UNIT, cost)
        self.assertEqual(self.totalSupply(), 5 * UNIT)
        self.assertEqual(self.nominPool(), 4 * UNIT)
        self.assertEqual(self.balanceOf(buyer), UNIT)

        # It should not be possible to buy fewer nomins than the purchase minimum
        purchaseMin = UNIT // 100
        self.assertReverts(self.buy, buyer, purchaseMin - 1, self.purchaseCostEther(purchaseMin - 1))

        # But it should be possible to buy exactly that quantity
        self.buy(buyer, purchaseMin, self.purchaseCostEther(purchaseMin))
        self.assertEqual(self.totalSupply(), 5 * UNIT)
        self.assertEqual(self.nominPool(), 4 * UNIT - (UNIT // 100))
        self.assertEqual(self.balanceOf(buyer), UNIT + UNIT // 100)

        # It should not be possible to buy more tokens than are in the pool
        total = self.nominPool()
        self.assertReverts(self.buy, buyer, total + 1, self.purchaseCostEther(total + 1))

        self.buy(buyer, total, self.purchaseCostEther(total))
        self.assertEqual(self.totalSupply(), 5 * UNIT)
        self.assertEqual(self.nominPool(), 0)
        self.assertEqual(self.balanceOf(buyer), 5 * UNIT)

        # Should not be possible to buy when there's nothing in the pool
        self.assertReverts(self.buy, buyer, UNIT, self.purchaseCostEther(UNIT))

    def test_sell(self):
        # Prepare a seller who owns some nomins.
        self.updatePrice(self.oracle(), UNIT)
        seller = W3.eth.accounts[4]
        self.issue(self.owner(), 5 * UNIT, 10 * ETHER)
        self.assertEqual(self.totalSupply(), 5 * UNIT)
        self.assertEqual(self.nominPool(), 5 * UNIT)
        self.assertEqual(self.balanceOf(seller), 0)

        # It should not be possible to sell nomins if you have none.
        self.assertReverts(self.sell, seller, UNIT)

        self.buy(seller, 5 * UNIT, self.purchaseCostEther(5 * UNIT))
        self.assertEqual(self.totalSupply(), 5 * UNIT)
        self.assertEqual(self.nominPool(), 0)
        self.assertEqual(self.balanceOf(seller), 5 * UNIT)

        # It should not be possible to sell more nomins than you possess.
        self.assertReverts(self.sell, seller, 5 * UNIT + 1)

        # Selling nomins should yield back the right amount of ether.
        pre_balance = get_eth_balance(seller)
        self.sell(seller, 2 * UNIT)
        # This assertAlmostEqual hack is only because ganache refuses to be sensible about gas prices.
        # The receipt refuses to include the gas price and the values appear are inconsistent anyway.
        self.assertAlmostEqual(self.saleProceedsEther(2 * UNIT) / UNIT, (get_eth_balance(seller) - pre_balance) / UNIT)
        self.assertEqual(self.totalSupply(), 5 * UNIT)
        self.assertEqual(self.nominPool(), 2 * UNIT)
        self.assertEqual(self.balanceOf(seller), 3 * UNIT)

    def test_isLiquidating(self):
        self.assertFalse(self.isLiquidating())
        self.forceLiquidation(self.owner())
        self.assertTrue(self.isLiquidating())

    def test_forceLiquidation(self):
        owner = self.owner()
        # non-owners should not be able to force liquidation.
        non_owner = W3.eth.accounts[6]
        self.assertNotEqual(owner, non_owner)
        self.assertReverts(self.forceLiquidation, non_owner)

        self.assertFalse(self.isLiquidating())
        tx_receipt = self.forceLiquidation(owner)
        self.assertTrue(self.isLiquidating())
        self.assertEqual(block_time(tx_receipt.blockNumber), self.liquidationTimestamp())
        self.assertEqual(len(tx_receipt.logs), 1)
        self.assertEqual(get_event_data_from_log(self.nomin_event_dict, tx_receipt.logs[0])['event'], "Liquidation")

        # This call should not work if liquidation has begun.
        self.assertReverts(self.forceLiquidation, owner) 

    def test_autoLiquidation(self):
        owner = self.owner()
        oracle = self.oracle()

        # Do not liquidate if there's nothing in the pool.
        self.updatePrice(oracle, UNIT // 10)
        self.assertFalse(self.isLiquidating())

        # Issue something so that we can liquidate.
        self.updatePrice(oracle, UNIT)
        self.issue(owner, UNIT, 2 * UNIT)

        # Ordinary price updates don't cause liquidation.
        self.updatePrice(oracle, UNIT // 2)
        self.assertFalse(self.isLiquidating())

        # Price updates inducing sub-unity collateralisation ratios cause liquidation.
        tx_receipt = self.updatePrice(oracle, UNIT // 2 - 1)
        self.assertTrue(self.isLiquidating())
        self.assertEqual(len(tx_receipt.logs), 2)
        price_update_log = get_event_data_from_log(self.nomin_event_dict, tx_receipt.logs[0])
        liquidation_log = get_event_data_from_log(self.nomin_event_dict, tx_receipt.logs[1])
        self.assertEqual(price_update_log['event'], 'PriceUpdated')
        self.assertEqual(liquidation_log['event'], 'Liquidation')

        # The auto liquidation check should do nothing when already under liquidation.
        tx_receipt = self.updatePrice(oracle, UNIT // 3 - 1)
        self.assertEqual(len(tx_receipt.logs), 1)
        price_update_log = get_event_data_from_log(self.nomin_event_dict, tx_receipt.logs[0])
        self.assertEqual(price_update_log['event'], 'PriceUpdated')
        self.assertTrue(self.isLiquidating())

    def test_extendLiquidationPeriod(self):
        owner = self.owner()

        # Only owner should be able to call this.
        non_owner = W3.eth.accounts[6]
        self.assertNotEqual(owner, non_owner)
        self.assertReverts(self.forceLiquidation, non_owner)

        ninetyDays = 90 * 24 * 60 * 60
        oneEightyDays = 180 * 24 * 60 * 60

        self.forceLiquidation(owner)
        self.assertEqual(self.liquidationPeriod(), ninetyDays) # Default 90 days.
        self.assertReverts(self.extendLiquidationPeriod, owner, 12309198139871)
        self.extendLiquidationPeriod(owner, 1)
        self.assertEqual(self.liquidationPeriod(), ninetyDays + 1)
        self.extendLiquidationPeriod(owner, 12345)
        self.assertEqual(self.liquidationPeriod(), ninetyDays + 12346)
        self.extendLiquidationPeriod(owner, ninetyDays - 12346)
        self.assertEqual(self.liquidationPeriod(), oneEightyDays)
        self.assertReverts(self.extendLiquidationPeriod, owner, 1)
        self.assertReverts(self.extendLiquidationPeriod, owner, 12309198139871)

    def test_terminateLiquidation(self):
        owner = self.owner()
        oracle = self.oracle()

        # Terminating liquidation should not work when not liquidating.
        self.assertReverts(self.terminateLiquidation, owner)

        self.forceLiquidation(owner)

        # Only the owner should be able to terminate liquidation.
        self.assertReverts(self.terminateLiquidation, oracle)

        # Should be able to terminate liquidation if there is no supply.
        tx_receipt = self.terminateLiquidation(owner)
        self.assertEqual(self.liquidationTimestamp(), 2**256 - 1)
        self.assertEqual(self.liquidationPeriod(), 90 * 24 * 60 * 60)
        self.assertEqual(len(tx_receipt.logs), 1)
        self.assertEqual(get_event_data_from_log(self.nomin_event_dict, tx_receipt.logs[0])['event'], "LiquidationTerminated")

        # Should not be able to terminate liquidation if the supply is undercollateralised.
        self.updatePrice(oracle, 2 * UNIT)
        self.issue(owner, UNIT, UNIT)
        self.updatePrice(oracle, UNIT - 1) 
        self.assertTrue(self.isLiquidating()) # Price update triggers liquidation.
        self.assertReverts(self.terminateLiquidation, owner)

        # But if the price recovers we should be fine to terminate.
        self.updatePrice(oracle, UNIT)
        self.terminateLiquidation(owner)
        self.assertFalse(self.isLiquidating())

        # And we should not be able to terminate liquidation if the price is stale.
        self.forceLiquidation(owner)
        fast_forward(seconds=2 * self.stalePeriod())
        self.assertTrue(self.priceIsStale())
        self.assertReverts(self.terminateLiquidation, owner)

    def test_canSelfDestruct(self):
        owner = self.owner()
        oracle = self.oracle()

        self.updatePrice(oracle, UNIT)
        self.issue(owner, 2 * UNIT, 4 * UNIT)
        self.buy(owner, UNIT, self.purchaseCostEther(UNIT))

        self.assertFalse(self.canSelfDestruct())
        self.forceLiquidation(owner)

        # Not enough time elapsed.
        self.assertFalse(self.canSelfDestruct())
        fast_forward(seconds=self.liquidationPeriod() + 10)
        self.assertTrue(self.canSelfDestruct()) 
        self.updatePrice(oracle, UNIT)

        self.terminateLiquidation(owner)
        self.sell(owner, UNIT)
        self.forceLiquidation(owner)

        self.assertFalse(self.canSelfDestruct())
        fast_forward(weeks=3)
        self.assertTrue(self.canSelfDestruct())

    def test_selfDestruct(self):
        owner = self.owner()
        oracle = self.oracle()
        not_owner = W3.eth.accounts[5]
        self.assertNotEqual(not_owner, owner)

        # Buy some nomins so that we can't short circuit self-destruction.
        self.updatePrice(oracle, UNIT)
        self.issue(owner, UNIT, 2 * UNIT)
        self.buy(owner, UNIT, self.purchaseCostEther(UNIT))

        self.assertFalse(self.isLiquidating())
        self.assertFalse(self.canSelfDestruct())

        # This should not work if not liquidating yet.
        self.assertReverts(self.selfDestruct, owner)

        self.forceLiquidation(owner)

        # Should not work if the full liquidation period has not elapsed.
        self.assertReverts(self.selfDestruct, owner)

        # Should not work if the liquidationPeriod has been extended.
        buff = 1000
        fast_forward(seconds=self.liquidationPeriod() + buff // 2)
        self.extendLiquidationPeriod(owner, buff)
        self.assertReverts(self.selfDestruct, owner)

        # Go past the end of the liquidation period.
        fast_forward(seconds=buff)

        # Only the owner should be able to call this.
        self.assertReverts(self.selfDestruct, not_owner)

        # Should not be able to self-destruct if the period was terminated.
        # Refresh the price so we can terminate liquidation.
        self.updatePrice(self.oracle(), self.etherPrice())
        self.terminateLiquidation(owner)
        self.assertReverts(self.selfDestruct, owner)

        # Check that the beneficiary receives the entire balance of the smart contract.
        self.forceLiquidation(owner)
        fast_forward(seconds=self.liquidationPeriod() + 1)
        value = get_eth_balance(self.nomin.address)
        beneficiary = self.beneficiary()
        pre_balance = get_eth_balance(beneficiary)
        self.selfDestruct(owner)
        self.assertEqual(get_eth_balance(beneficiary) - pre_balance, value)

    def test_selfDestructShortCircuit(self):
        owner = self.owner()
        oracle = self.oracle()
        not_owner = W3.eth.accounts[5]
        self.assertNotEqual(not_owner, owner)

        # Buy some nomins so that we can't immediately short circuit self-destruction.
        self.updatePrice(oracle, UNIT)
        self.issue(owner, UNIT, 2 * UNIT)
        self.buy(owner, UNIT // 2, self.purchaseCostEther(UNIT // 2))

        self.forceLiquidation(owner)

        # Should not be able to self-destruct, as one week has not yet elapsed.
        self.assertReverts(self.selfDestruct, owner)
        
        fast_forward(weeks=2)

        # Should not be able to self-destruct as there are still some nomins in circulation.
        self.assertReverts(self.selfDestruct, owner)

        # Sell all nomins back, we should be able to selfdestruct.
        self.sell(owner, UNIT // 2)
        tx_receipt = self.selfDestruct(owner)
        self.assertEqual(len(tx_receipt.logs), 1)
        log = get_event_data_from_log(self.nomin_event_dict, tx_receipt.logs[0])
        self.assertEqual(log['event'], "SelfDestructed")

    def test_confiscateBalance(self):
        owner = self.owner()
        target = W3.eth.accounts[2]

        self.assertEqual(self.court(), self.fake_court.address)

        # The target must have some nomins. We will issue 10 for him to buy
        self.updatePrice(self.oracle(), UNIT)
        self.issue(owner, 10 * UNIT, 20 * ETHER)
        ethercost = self.purchaseCostEther(10 * UNIT)
        send_value(owner, target, ethercost)
        self.buy(target, 10 * UNIT, ethercost)
        self.assertEqual(self.balanceOf(target), 10 * UNIT)

        # Attempt to confiscate even though the conditions are not met.
        self.fake_court.setConfirming(owner, target, False)
        self.fake_court.setVotePasses(owner, target, False)
        self.assertReverts(self.fake_court.confiscateBalance, owner, target)

        self.fake_court.setConfirming(owner, target, True)
        self.fake_court.setVotePasses(owner, target, False)
        self.assertReverts(self.fake_court.confiscateBalance, owner, target)

        self.fake_court.setConfirming(owner, target, False)
        self.fake_court.setVotePasses(owner, target, True)
        self.assertReverts(self.fake_court.confiscateBalance, owner, target)

        # Set up the target balance to be confiscatable.
        self.fake_court.setConfirming(owner, target, True)
        self.fake_court.setVotePasses(owner, target, True)

        # Only the court should be able to confiscate balances.
        self.assertReverts(self.confiscateBalance, owner, target)

        # Actually confiscate the balance.
        pre_feePool = self.feePool()
        pre_balance = self.balanceOf(target)
        self.fake_court.confiscateBalance(owner, target)
        self.assertEqual(self.balanceOf(target), 0)
        self.assertEqual(self.feePool(), pre_feePool + pre_balance)
        self.assertTrue(self.isFrozen(target))

    def test_unfreezeAccount(self):
        owner = self.owner()
        target = W3.eth.accounts[1]

        # Unfreezing non-frozen accounts should not do anything.
        self.assertFalse(self.isFrozen(target))
        tx_receipt = self.unfreezeAccount(owner, target)
        self.assertEqual(len(tx_receipt.logs), 0)

        self.debugFreezeAccount(owner, target)
        self.assertTrue(self.isFrozen(target))

        # Only the owner should be able to unfreeze an account.
        self.assertReverts(self.unfreezeAccount, target, target)

        tx_receipt = self.unfreezeAccount(owner, target)
        self.assertFalse(self.isFrozen(target))

        # Unfreezing should emit the appropriate log.
        log = get_event_data_from_log(self.nomin_event_dict, tx_receipt.logs[0])
        self.assertEqual(log['event'], 'AccountUnfrozen')

    def test_fallback(self):
        # Fallback function should be payable.
        owner = self.owner()
        self.debugWithdrawAllEther(owner, owner)
        self.debugEmptyFeePool(owner)
        self.assertEqual(get_eth_balance(self.nomin.address), 0)
        send_value(owner, self.nomin.address, ETHER)
        self.assertEqual(get_eth_balance(self.nomin.address), ETHER)<|MERGE_RESOLUTION|>--- conflicted
+++ resolved
@@ -1,16 +1,11 @@
 import unittest
 
-<<<<<<< HEAD
-from utils.deployutils import W3, UNIT, MASTER, ETHER
+from utils.deployutils import W3, UNIT, MASTER, DUMMY, ETHER
 from utils.deployutils import compile_contracts, attempt_deploy, mine_tx
 from utils.deployutils import take_snapshot, restore_snapshot, fast_forward
 from utils.testutils import assertReverts, block_time, send_value, get_eth_balance
 from utils.testutils import generate_topic_event_map, get_event_data_from_log
-=======
-from utils.deployutils import W3, compile_contracts, attempt_deploy, mine_tx, UNIT, MASTER, DUMMY, fresh_account
-from utils.testutils import assertCallReverts, assertTransactionReverts
-
->>>>>>> 60b7c450
+
 
 ETHERNOMIN_SOURCE = "tests/contracts/PublicEtherNomin.sol"
 FAKECOURT_SOURCE = "tests/contracts/FakeCourt.sol"
@@ -153,13 +148,8 @@
         self.assertEqual(self.feeAuthority(), self.nomin_havven)
 
     def test_getSetOwner(self):
-<<<<<<< HEAD
         pre_owner = self.owner()
-        new_owner = W3.eth.accounts[1]
-=======
-        pre_owner = self.owner().call()
         new_owner = DUMMY
->>>>>>> 60b7c450
 
         # Only the owner must be able to set the oracle.
         self.assertReverts(self.setOwner, new_owner, new_owner)
@@ -168,14 +158,8 @@
         self.assertEqual(self.owner(), new_owner)
 
     def test_getSetOracle(self):
-<<<<<<< HEAD
         pre_oracle = self.oracle()
-        new_oracle = W3.eth.accounts[1]
-=======
-        owner = self.owner().call()
-        pre_oracle = self.oracle().call()
         new_oracle = DUMMY
->>>>>>> 60b7c450
 
         # Only the owner must be able to set the oracle.
         self.assertReverts(self.setOracle, new_oracle, new_oracle)
@@ -184,13 +168,7 @@
         self.assertEqual(self.oracle(), new_oracle)
 
     def test_getSetCourt(self):
-<<<<<<< HEAD
-        new_court = W3.eth.accounts[1]
-=======
-        owner = self.owner().call()
-        pre_court = self.court().call()
         new_court = DUMMY
->>>>>>> 60b7c450
 
         # Only the owner must be able to set the court.
         self.assertReverts(self.setOracle, new_court, new_court)
@@ -199,13 +177,7 @@
         self.assertEqual(self.court(), new_court)
 
     def test_getSetBeneficiary(self):
-<<<<<<< HEAD
-        new_beneficiary = W3.eth.accounts[1]
-=======
-        owner = self.owner().call()
-        pre_beneficiary = self.beneficiary().call()
         new_beneficiary = DUMMY
->>>>>>> 60b7c450
 
         # Only the owner must be able to set the beneficiary.
         self.assertReverts(self.setBeneficiary, new_beneficiary, new_beneficiary)
@@ -218,11 +190,8 @@
         new_rate = UNIT // 10
 
         # Only the owner must be able to set the pool fee rate.
-<<<<<<< HEAD
-        self.assertReverts(self.setPoolFeeRate, W3.eth.accounts[1], new_rate)
-=======
-        assertTransactionReverts(self, self.setPoolFeeRate(new_rate), DUMMY)
->>>>>>> 60b7c450
+        self.assertReverts(self.setPoolFeeRate, DUMMY, new_rate)
+
         # Pool fee rate must be no greater than UNIT.
         self.assertReverts(self.setPoolFeeRate, owner, UNIT + 1)
         self.assertReverts(self.setPoolFeeRate, owner, 2**256 - 1)
@@ -236,13 +205,8 @@
         owner = self.owner()
         new_period = 52 * 7 * 24 * 60 * 60
 
-<<<<<<< HEAD
         # Only the owner should be able to set the pool fee rate.
-        self.assertReverts(self.setStalePeriod, W3.eth.accounts[1], new_period)
-=======
-        # Only the owner must be able to set the pool fee rate.
-        assertTransactionReverts(self, self.setStalePeriod(new_period), DUMMY)
->>>>>>> 60b7c450
+        self.assertReverts(self.setStalePeriod, DUMMY, new_period)
 
         self.setStalePeriod(owner, new_period)
         self.assertEqual(self.stalePeriod(), new_period)
@@ -252,13 +216,8 @@
         pre_price = self.etherPrice()
         new_price = 10**8 * UNIT # one hundred million dollar ethers $$$$$$
         new_price2 = UNIT // 10**6 # one ten thousandth of a cent ethers :(
-<<<<<<< HEAD
         pre_oracle = self.oracle()
-        new_oracle = W3.eth.accounts[1]
-=======
-        pre_oracle = self.oracle().call()
         new_oracle = DUMMY
->>>>>>> 60b7c450
 
         # Only the oracle must be able to set the current price.
         self.assertReverts(self.updatePrice, new_oracle, new_price)

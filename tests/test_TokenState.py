from utils.deployutils import (
    UNIT, MASTER, DUMMY, 
    compile_contracts, attempt_deploy,
    take_snapshot, restore_snapshot
)
from utils.testutils import HavvenTestCase, ZERO_ADDRESS
from tests.contract_interfaces.token_state_interface import TokenStateInterface


def deploy_state(name, compiled, sender, owner, supply, beneficiary, associated_contract):
    state_contract, construction_tx = attempt_deploy(
        compiled, name, sender, [owner, supply, beneficiary, associated_contract]
    )
    return state_contract


def setUpModule():
    print("Testing TokenState...")


def tearDownModule():
    print()


class TestTokenState(HavvenTestCase):
    def setUp(self):
        self.snapshot = take_snapshot()

    def tearDown(self):
        restore_snapshot(self.snapshot)

    @classmethod
    def deployContracts(cls):
        cls.owner = MASTER
        cls.associate = DUMMY
        tokenstate, cls.deploy_tx = attempt_deploy(cls.compiled, 'TokenState', MASTER, [cls.owner, cls.associate])
        return tokenstate

    @classmethod
    def setUpClass(cls):
        sources = ["contracts/TokenState.sol"]
        cls.setUpHavvenTestClass(sources, remappings=['""=contracts'], event_primary="State")
        cls.tokenstate_contract = cls.deployContracts()
<<<<<<< HEAD
        cls.tokenstate = TokenStateInterface(cls.tokenstate_contract, 'TokenState')
        cls.owner = MASTER
        cls.associate = DUMMY
=======
        cls.tokenstate = TokenStateInterface(cls.tokenstate_contract)
>>>>>>> 6ff997ca

    def test_constructor(self):
        self.assertNotEqual(self.owner, self.associate)
        self.assertEquals(self.tokenstate.owner(), self.owner)
        self.assertEquals(self.tokenstate.associatedContract(), self.associate)
        self.assertEventEquals(self.deploy_tx.logs[1],
                               "AssociatedContractUpdated",
                               {"associatedContract": self.tokenstate.associatedContract()})

    def test_setAssociatedContract(self):
        new_token = ZERO_ADDRESS
        self.assertNotEqual(self.tokenstate.associatedContract(), new_token)

        # Non-owner can't set the associated contract
        self.assertReverts(self.tokenstate.setAssociatedContract, DUMMY, new_token)

        self.assertEqual(self.tokenstate.balanceOf(DUMMY), 0)
        self.tokenstate.setBalanceOf(self.associate, DUMMY, UNIT)
        tx = self.tokenstate.setAssociatedContract(MASTER, new_token)
        self.assertEqual(self.tokenstate.associatedContract(), new_token)
        self.assertEqual(self.tokenstate.balanceOf(DUMMY), UNIT)
        self.assertEventEquals(tx.logs[0],
                               "AssociatedContractUpdated",
                               {"associatedContract": new_token})

    def test_setAllowance(self):
        self.assertEqual(self.tokenstate.allowance(MASTER, DUMMY), 0)
        self.tokenstate.setAllowance(self.associate, MASTER, DUMMY, UNIT)
        self.assertEqual(self.tokenstate.allowance(MASTER, DUMMY), UNIT)

        # Only the associated contract should be able to set allowances.
        self.assertNotEqual(self.associate, MASTER)
        self.assertReverts(self.tokenstate.setAllowance, MASTER, MASTER, DUMMY, UNIT)

    def test_setBalanceOf(self):
        self.assertEqual(self.tokenstate.balanceOf(MASTER), 0)
        self.tokenstate.setBalanceOf(self.associate, MASTER, UNIT)
        self.assertEqual(self.tokenstate.balanceOf(MASTER), UNIT)

        # Only the associated contract should be able to set allowances.
        self.assertNotEqual(self.associate, MASTER)
        self.assertReverts(self.tokenstate.setBalanceOf, MASTER, MASTER, 2*UNIT)<|MERGE_RESOLUTION|>--- conflicted
+++ resolved
@@ -41,13 +41,9 @@
         sources = ["contracts/TokenState.sol"]
         cls.setUpHavvenTestClass(sources, remappings=['""=contracts'], event_primary="State")
         cls.tokenstate_contract = cls.deployContracts()
-<<<<<<< HEAD
         cls.tokenstate = TokenStateInterface(cls.tokenstate_contract, 'TokenState')
         cls.owner = MASTER
         cls.associate = DUMMY
-=======
-        cls.tokenstate = TokenStateInterface(cls.tokenstate_contract)
->>>>>>> 6ff997ca
 
     def test_constructor(self):
         self.assertNotEqual(self.owner, self.associate)

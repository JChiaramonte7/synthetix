# Bootstraps dependencies
{{> job-header-node.yml}}
# set custom delimiter to avoid checksum parsing
{{=<% %>=}}
steps:
  - checkout
  - attach_workspace:
      at: .
  - restore_cache:
      keys:
<<<<<<< HEAD
        - v4-dependencies-{{ checksum "package-lock.json" }}
=======
        - v5-dependencies-{{ checksum "package-lock.json" }}
>>>>>>> af2813c6
  - run:
      name: Set custom npm cache directory
      command: npm config set cache .npm-cache --global
  - run:
      name: Install dependencies
      command: npm install --prefer-offline --no-audit
  - save_cache:
      key: v5-dependencies-{{ checksum "package-lock.json" }}
      paths:
        - node_modules
        - .npm-cache
  - persist_to_workspace:
      root: .
      paths:
        - node_modules
        - .npm-cache<|MERGE_RESOLUTION|>--- conflicted
+++ resolved
@@ -8,11 +8,7 @@
       at: .
   - restore_cache:
       keys:
-<<<<<<< HEAD
-        - v4-dependencies-{{ checksum "package-lock.json" }}
-=======
         - v5-dependencies-{{ checksum "package-lock.json" }}
->>>>>>> af2813c6
   - run:
       name: Set custom npm cache directory
       command: npm config set cache .npm-cache --global

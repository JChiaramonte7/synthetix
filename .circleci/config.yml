--- conflicted
+++ resolved
@@ -150,11 +150,7 @@
           at: .
       # - run: No PVT for mainnet just yet
       - etherscan_check:
-<<<<<<< HEAD
-          network: ropsten
-=======
           network: mainnet
->>>>>>> 0296c4c4
 
   slither:
     docker:

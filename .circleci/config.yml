version: 2.1
commands:
  cmd-wait-for-port:
    parameters:
      port:
        type: integer
    steps:
      - run: sleep 5
      - run:
          shell: /bin/sh
          command: |
            wget --retry-connrefused --waitretry=1 --read-timeout=120 --timeout=120 -t 100 http://localhost:<<parameters.port>>
            :
jobs:
  job-compile:
    working_directory: ~/repo
    docker:
      - image: synthetixio/docker-node:14.16-focal
        auth:
          username: $DOCKERHUB_USERNAME
          password: $DOCKERHUB_TOKEN
    steps:
      - checkout
      - attach_workspace:
          at: .
      - run: npx hardhat compile --optimizer --fail-oversize
      - run: rm -rf build # force a clean build
      - run: npx hardhat compile --use-ovm --optimizer --fail-oversize
  job-lint:
    working_directory: ~/repo
    docker:
      - image: synthetixio/docker-node:14.16-focal
        auth:
          username: $DOCKERHUB_USERNAME
          password: $DOCKERHUB_TOKEN
    steps:
      - checkout
      - attach_workspace:
          at: .
      - run: npm run lint
  job-pack-browser:
    working_directory: ~/repo
    docker:
      - image: synthetixio/docker-node:14.16-focal
        auth:
          username: $DOCKERHUB_USERNAME
          password: $DOCKERHUB_TOKEN
    steps:
      - checkout
      - attach_workspace:
          at: .
      - run: npm run pack
      - store_artifacts:
          path: browser.js
  job-prepare:
    working_directory: ~/repo
    docker:
      - image: synthetixio/docker-node:14.16-focal
        auth:
          username: $DOCKERHUB_USERNAME
          password: $DOCKERHUB_TOKEN
    steps:
      - checkout
      - restore_cache:
          keys:
            - v4-dependencies-{{ checksum "package-lock.json" }}
      - run: npm install
      - save_cache:
          key: v4-dependencies-{{ checksum "package-lock.json" }}
          paths:
            - node_modules
      - persist_to_workspace:
          root: .
          paths:
            - node_modules
  job-prod-diff-tests-local-ovm:
    working_directory: ~/repo
    docker:
      - image: synthetixio/docker-node:14.16-focal
        auth:
          username: $DOCKERHUB_USERNAME
          password: $DOCKERHUB_TOKEN
    steps:
      - checkout
      - attach_workspace:
          at: .
      - run: node publish build --test-helpers
      - run: npx hardhat compile --force
      - run:
          command: npx hardhat node
          background: true
      - cmd-wait-for-port:
          port: 8545
      - run: node publish deploy --network local --fresh-deploy --yes --use-ovm --ignore-safety-checks --ignore-custom-parameters --deployment-path ./publish/deployed/local-ovm
      - run: npm run test:prod -- --no-compile --use-ovm --patch-fresh-deployment --deployment-path ./publish/deployed/local-ovm
  job-prod-diff-tests-local:
    working_directory: ~/repo
    docker:
      - image: synthetixio/docker-node:14.16-focal
        auth:
          username: $DOCKERHUB_USERNAME
          password: $DOCKERHUB_TOKEN
    steps:
      - checkout
      - attach_workspace:
          at: .
      - run: node publish build --test-helpers
      - run:
          command: npx hardhat node
          background: true
      - cmd-wait-for-port:
          port: 8545
      - run: node publish deploy --network local --fresh-deploy --yes
      - run: npm run test:prod -- --patch-fresh-deployment
  job-prod-diff-tests:
    working_directory: ~/repo
    docker:
      - image: synthetixio/docker-node:14.16-focal
        auth:
          username: $DOCKERHUB_USERNAME
          password: $DOCKERHUB_TOKEN
    resource_class: large
    steps:
      - checkout
      - attach_workspace:
          at: .
      - run: node publish build
      - run:
          command: npx hardhat node --target-network mainnet
          background: true
      - cmd-wait-for-port:
          port: 8545
      - run: node publish prepare-deploy --network mainnet
      - run: node publish deploy --ignore-safety-checks --add-new-synths --use-fork --yes --network mainnet
      - run: npm run test:prod:gas -- --target-network mainnet --patch-fresh-deployment
      - run: npx codechecks codechecks.prod.yml
      - store_artifacts:
          path: test-gas-used-prod.log
  job-prod-tests-ovm:
    working_directory: ~/repo
    machine:
      image: ubuntu-2004:202010-01
      docker_layer_caching: true
    resource_class: large
    steps:
      - checkout
      - attach_workspace:
          at: .
      - run:
          name: Prepare docker containers
          command: |
            git clone git@github.com:ethereum-optimism/optimism-integration.git
            cd optimism-integration
            docker-compose pull
      - run:
          name: Start chains
          background: true
          command: |
            cd optimism-integration
            ./up.sh
      - cmd-wait-for-port:
          port: 8545
      - cmd-wait-for-port:
          port: 9545
      - run:
          name: Deploy OVM Synthetix instances
          command: |
            node publish deploy-ovm-pair
      - run:
          name: Run OVM production tests
          command: |
            npm run test:prod:ovm
  job-prod-tests:
    working_directory: ~/repo
    docker:
      - image: synthetixio/docker-node:14.16-focal
        auth:
          username: $DOCKERHUB_USERNAME
          password: $DOCKERHUB_TOKEN
    steps:
      - checkout
      - attach_workspace:
          at: .
      - run:
          command: npx hardhat node --target-network mainnet
          background: true
      - cmd-wait-for-port:
          port: 8545
<<<<<<< HEAD
      - run: npm run test:prod:gas -- --target-network mainnet && npx codechecks codechecks.prod.yml
=======
      - run: npm run test:prod:gas -- --target-network mainnet
      - run: npx codechecks codechecks.prod.yml
>>>>>>> 73b2b22b
      - store_artifacts:
          path: test-gas-used-prod.log
  job-static-analysis:
    working_directory: ~/repo
    docker:
      - image: synthetixio/docker-node:14.16-focal
        auth:
          username: $DOCKERHUB_USERNAME
          password: $DOCKERHUB_TOKEN
    steps:
      - checkout
      - attach_workspace:
          at: .
      - run:
          name: Show Slither output
          command: |
            set +e
            slither .
            exit 0
  job-test-deploy-script:
    working_directory: ~/repo
    docker:
      - image: synthetixio/docker-node:14.16-focal
        auth:
          username: $DOCKERHUB_USERNAME
          password: $DOCKERHUB_TOKEN
    resource_class: large
    steps:
      - checkout
      - attach_workspace:
          at: .
      - run:
          name: Test and output logs
          command: |
            set +e
            npm run test:publish
            EXIT_CODE=$?
            if [ $EXIT_CODE -gt 0 ]; then
              tail -n 2000 test/publish/test.log; # show tail of logs here if test failed
            fi
            npx ansi-to-html --newline --bg black test/publish/test.log > test/publish/test-log.html
            exit $EXIT_CODE
      - store_artifacts:
          path: test/publish/test-log.html
          destination: test-log.html
  job-unit-tests-coverage:
    working_directory: ~/repo
    docker:
      - image: synthetixio/docker-node:14.16-focal
        auth:
          username: $DOCKERHUB_USERNAME
          password: $DOCKERHUB_TOKEN
    resource_class: large
    steps:
      - checkout
      - attach_workspace:
          at: .
      - run: NODE_OPTIONS=--max_old_space_size=4096 npm run coverage
      - run: bash <(curl -s https://codecov.io/bash)
  job-unit-tests-gas-report:
    working_directory: ~/repo
    docker:
      - image: synthetixio/docker-node:14.16-focal
        auth:
          username: $DOCKERHUB_USERNAME
          password: $DOCKERHUB_TOKEN
    resource_class: large
    steps:
      - checkout
      - attach_workspace:
          at: .
      - run: npm run test:gas
      - run: npx codechecks codechecks.unit.yml
      - store_artifacts:
          path: test-gas-used.log
  job-unit-tests:
    working_directory: ~/repo
    docker:
      - image: synthetixio/docker-node:14.16-focal
        auth:
          username: $DOCKERHUB_USERNAME
          password: $DOCKERHUB_TOKEN
    resource_class: large
    steps:
      - checkout
      - attach_workspace:
          at: .
      - run: npx hardhat compile --showsize --optimizer
      - run:
          name: Test and output gas used
          command: |
            set +e
            npm test
            EXIT_CODE=$?
            cat test-gas-used.log
            printf "\\n"
            exit $EXIT_CODE
  job-validate-deployments:
    working_directory: ~/repo
    docker:
      - image: synthetixio/docker-node:14.16-focal
        auth:
          username: $DOCKERHUB_USERNAME
          password: $DOCKERHUB_TOKEN
    steps:
      - checkout
      - attach_workspace:
          at: .
      - run: npm run test:deployments
  job-validate-etherscan:
    working_directory: ~/repo
    docker:
      - image: synthetixio/docker-node:14.16-focal
        auth:
          username: $DOCKERHUB_USERNAME
          password: $DOCKERHUB_TOKEN
    parameters:
      network:
        type: string
    steps:
      - checkout
      - attach_workspace:
          at: .
      - run: npm run test:etherscan --  --network << parameters.network >>
workflows:
  workflow-all:
    jobs:
      - job-prepare
      - job-lint:
          requires:
            - job-prepare
      - job-compile:
          requires:
            - job-prepare
      - job-static-analysis:
          requires:
            - job-prepare
      - job-unit-tests:
          requires:
            - job-prepare
      - job-unit-tests-coverage:
          requires:
            - job-prepare
      - job-unit-tests-gas-report:
          requires:
            - job-prepare
      - job-test-deploy-script:
          requires:
            - job-prepare
      - job-prod-tests:
          requires:
            - job-prepare
      - job-prod-tests-ovm:
          name: job-prod-tests-ovm
          requires:
            - job-prepare
      - job-prod-diff-tests-local:
          name: job-prod-diff-tests-local
          requires:
            - job-prepare
      - job-prod-diff-tests-local-ovm:
          name: job-prod-diff-tests-local-ovm
          requires:
            - job-prepare
      - job-prod-diff-tests:
          name: job-prod-diff-tests-mainnet
          requires:
            - job-prepare
      - job-pack-browser:
          requires:
            - job-prepare
      - job-validate-deployments:
          requires:
            - job-prepare<|MERGE_RESOLUTION|>--- conflicted
+++ resolved
@@ -186,12 +186,8 @@
           background: true
       - cmd-wait-for-port:
           port: 8545
-<<<<<<< HEAD
-      - run: npm run test:prod:gas -- --target-network mainnet && npx codechecks codechecks.prod.yml
-=======
       - run: npm run test:prod:gas -- --target-network mainnet
       - run: npx codechecks codechecks.prod.yml
->>>>>>> 73b2b22b
       - store_artifacts:
           path: test-gas-used-prod.log
   job-static-analysis:

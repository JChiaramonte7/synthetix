# DO NOT EDIT MANUALLY!
# autogenerated by `.circleci/pack.js` from contents of `jobs` .yml files
version: 2.1
commands:
  cmd-wait-for-port:
    parameters:
      port:
        type: integer
    steps:
      - run:
          shell: /bin/sh
          command: |
<<<<<<< HEAD
            wget --retry-connrefused --waitretry=1 --read-timeout=120 --timeout=120 -t 300 http://localhost:<<parameters.port>>
=======
            wget --retry-connrefused --waitretry=1 --read-timeout=180 --timeout=180 -t 300 http://localhost:<<parameters.port>>
>>>>>>> af2813c6
            :
jobs:
  job-audit:
    working_directory: ~/repo
    docker:
<<<<<<< HEAD
      - image: synthetixio/docker-sec-tools:14.17-ubuntu
=======
      - image: synthetixio/docker-sec-tools:16.13-ubuntu
>>>>>>> af2813c6
        auth:
          username: $DOCKERHUB_USERNAME
          password: $DOCKERHUB_TOKEN
    steps:
      - checkout
      - run:
          name: Audit dependencies
          command: |
            npm audit --audit-level=critical
      - run:
          name: Lint lockfile
          command: |
            lockfile-lint -p package-lock.json --type npm --allowed-hosts npm --validate-https --empty-hostname false
  job-compile:
    working_directory: ~/repo
    docker:
<<<<<<< HEAD
      - image: synthetixio/docker-node:14.17-ubuntu
=======
      - image: synthetixio/docker-node:16.13-ubuntu
>>>>>>> af2813c6
        auth:
          username: $DOCKERHUB_USERNAME
          password: $DOCKERHUB_TOKEN
    steps:
      - checkout
      - attach_workspace:
          at: .
      - run: npx hardhat compile --optimizer --fail-oversize
  job-fork-tests:
    working_directory: ~/repo
    docker:
<<<<<<< HEAD
      - image: synthetixio/docker-node:14.17-ubuntu
=======
      - image: synthetixio/docker-node:16.13-ubuntu
>>>>>>> af2813c6
        auth:
          username: $DOCKERHUB_USERNAME
          password: $DOCKERHUB_TOKEN
    steps:
      - checkout
      - attach_workspace:
          at: .
      - run:
          command: npm run fork:mainnet
          background: true
      - cmd-wait-for-port:
          port: 8545
      - run:
          name: Run integration tests on l1
          command: |
            NEW_CONTRACTS=$(node bin.js sips --layer=base --unreleased --with-sources)
            if [ -z "$NEW_CONTRACTS" ]; then
              npx hardhat test:integration:l1 --use-fork
            else
              npx hardhat test:integration:l1 --compile --deploy --use-sips --use-fork
            fi;
  job-integration-tests:
    working_directory: ~/repo
    machine:
      image: ubuntu-2004:202107-02
      docker_layer_caching: true
    resource_class: large
    steps:
      - checkout
      - attach_workspace:
          at: .
      - restore_cache:
          keys:
<<<<<<< HEAD
            - v6-optimism-build-{{ checksum "hardhat/tasks/task-ops.js" }}
=======
            - v6-optimism-build-{{ checksum "package-lock.json" }}
>>>>>>> af2813c6
      - run:
          name: Build docker containers if necessary
          command: |
            if [ ! -d ./optimism ]; then
              npx hardhat ops --fresh --build --build-ops
            fi;
      - save_cache:
<<<<<<< HEAD
          key: v6-optimism-build-{{ checksum "hardhat/tasks/task-ops.js" }}
=======
          key: v6-optimism-build-{{ checksum "package-lock.json" }}
>>>>>>> af2813c6
          paths:
            - ./optimism
      - run:
          name: Start docker chains
          background: true
          command: |
            docker --version
            npx hardhat ops --start
      - cmd-wait-for-port:
          port: 8545
      - cmd-wait-for-port:
          port: 9545
      - run:
          name: Run isolated layer 1 integration tests
          command: |
            npx hardhat test:integration:l1 --compile --deploy --provider-port 9545
      - run:
          name: Run isolated layer 2 integration tests
          command: |
            npx hardhat test:integration:l2 --compile --deploy
      - run:
          name: Run dual layer 1 and layer 2 integration tests
          command: |
            npx hardhat test:integration:dual --deploy
  job-lint:
    working_directory: ~/repo
    docker:
<<<<<<< HEAD
      - image: synthetixio/docker-node:14.17-ubuntu
=======
      - image: synthetixio/docker-node:16.13-ubuntu
>>>>>>> af2813c6
        auth:
          username: $DOCKERHUB_USERNAME
          password: $DOCKERHUB_TOKEN
    steps:
      - checkout
      - attach_workspace:
          at: .
      - run: npm run lint
  job-pack-browser:
    working_directory: ~/repo
    docker:
<<<<<<< HEAD
      - image: synthetixio/docker-node:14.17-ubuntu
=======
      - image: synthetixio/docker-node:16.13-ubuntu
>>>>>>> af2813c6
        auth:
          username: $DOCKERHUB_USERNAME
          password: $DOCKERHUB_TOKEN
    steps:
      - checkout
      - attach_workspace:
          at: .
      - run: npm run pack
      - store_artifacts:
          path: browser.js
  job-prepare:
    working_directory: ~/repo
    docker:
<<<<<<< HEAD
      - image: synthetixio/docker-node:14.17-ubuntu
=======
      - image: synthetixio/docker-node:16.13-ubuntu
>>>>>>> af2813c6
        auth:
          username: $DOCKERHUB_USERNAME
          password: $DOCKERHUB_TOKEN
    steps:
      - checkout
      - attach_workspace:
          at: .
      - restore_cache:
          keys:
<<<<<<< HEAD
            - v4-dependencies-{{ checksum "package-lock.json" }}
=======
            - v5-dependencies-{{ checksum "package-lock.json" }}
>>>>>>> af2813c6
      - run:
          name: Set custom npm cache directory
          command: npm config set cache .npm-cache --global
      - run:
          name: Install dependencies
          command: npm install --prefer-offline --no-audit
      - save_cache:
          key: v5-dependencies-{{ checksum "package-lock.json" }}
          paths:
            - node_modules
            - .npm-cache
      - persist_to_workspace:
          root: .
          paths:
            - node_modules
            - .npm-cache
  job-simulate-release:
    working_directory: ~/repo
    docker:
<<<<<<< HEAD
      - image: synthetixio/docker-node:14.17-ubuntu
=======
      - image: synthetixio/docker-node:16.13-ubuntu
>>>>>>> af2813c6
        auth:
          username: $DOCKERHUB_USERNAME
          password: $DOCKERHUB_TOKEN
    steps:
      - checkout
      - attach_workspace:
          at: .
      - run:
          command: npm run fork:mainnet
          background: true
      - cmd-wait-for-port:
          port: 8545
      - run:
          name: Simulate release on L1 fork
          command: |
            UPCOMING_RELEASE=$(node bin.js releases --layer=base --unreleased --with-sources --name-only)
            if [ ! -z "$UPCOMING_RELEASE" ]; then
              npx hardhat simulate:migration --release "$UPCOMING_RELEASE" --generate --test
            fi;
  job-static-analysis:
    working_directory: ~/repo
    docker:
<<<<<<< HEAD
      - image: synthetixio/docker-node:14.17-ubuntu
=======
      - image: synthetixio/docker-node:16.13-ubuntu
>>>>>>> af2813c6
        auth:
          username: $DOCKERHUB_USERNAME
          password: $DOCKERHUB_TOKEN
    steps:
      - checkout
      - attach_workspace:
          at: .
      - run:
          name: Show Slither output
          command: |
            set +e
            slither . --disable-color 2>&1 | tee slitherReport.txt
            exit 0
      - store_artifacts:
          path: slitherReport.txt
          destination: slitherReport.txt
  job-test-deploy-script:
    working_directory: ~/repo
    docker:
<<<<<<< HEAD
      - image: synthetixio/docker-node:14.17-ubuntu
=======
      - image: synthetixio/docker-node:16.13-ubuntu
>>>>>>> af2813c6
        auth:
          username: $DOCKERHUB_USERNAME
          password: $DOCKERHUB_TOKEN
    resource_class: large
    steps:
      - checkout
      - attach_workspace:
          at: .
      - run:
          name: Test and output logs
          command: |
            set +e
            npm run test:publish
            EXIT_CODE=$?
            if [ $EXIT_CODE -gt 0 ]; then
              tail -n 2000 test/publish/test.log; # show tail of logs here if test failed
            fi
            npx ansi-to-html --newline --bg black test/publish/test.log > test/publish/test-log.html
            exit $EXIT_CODE
      - store_artifacts:
          path: test/publish/test-log.html
          destination: test-log.html
  job-unit-tests-coverage-report:
    working_directory: ~/repo
    docker:
<<<<<<< HEAD
      - image: synthetixio/docker-sec-tools:14.17-ubuntu
=======
      - image: synthetixio/docker-sec-tools:16.13-ubuntu
>>>>>>> af2813c6
        auth:
          username: $DOCKERHUB_USERNAME
          password: $DOCKERHUB_TOKEN
    steps:
      - checkout
      - attach_workspace:
          at: /tmp/coverage
      - run:
          name: Upload coverage
          command: |
            cp -R /tmp/coverage/coverage-*.json .
            codecov -t $CODECOV_TOKEN
  job-unit-tests-coverage:
    working_directory: ~/repo
    docker:
<<<<<<< HEAD
      - image: synthetixio/docker-node:14.17-ubuntu
=======
      - image: synthetixio/docker-node:16.13-ubuntu
>>>>>>> af2813c6
        auth:
          username: $DOCKERHUB_USERNAME
          password: $DOCKERHUB_TOKEN
    resource_class: large
    parallelism: 8
    steps:
      - checkout
      - attach_workspace:
          at: .
      - run:
          name: Create shared coverage outputs folder
          command: mkdir -p /tmp/coverage
      - run:
          name: Coverage
          command: |
            TEST_FILES="{$(circleci tests glob "test/contracts/*.js" | \
              circleci tests split --split-by=timings | xargs | sed -e 's/ /,/g')}"
            npm run coverage -- --testfiles "$TEST_FILES"
      - run:
          name: Save coverage
          command: |
            cp coverage.json /tmp/coverage/coverage-$CIRCLE_NODE_INDEX.json
      - persist_to_workspace:
          root: /tmp/coverage
          paths:
            - coverage-*.json
  job-unit-tests-gas-report:
    working_directory: ~/repo
    docker:
<<<<<<< HEAD
      - image: synthetixio/docker-node:14.17-ubuntu
=======
      - image: synthetixio/docker-node:16.13-ubuntu
>>>>>>> af2813c6
        auth:
          username: $DOCKERHUB_USERNAME
          password: $DOCKERHUB_TOKEN
    steps:
      - checkout
      - attach_workspace:
          at: .
      - run:
          name: Upload gas reports
          command: |
            npx hardhat test:merge-gas-reports gasReporterOutput-*.json
            if [ "${CIRCLE_BRANCH}" != "master" ]; then
              git branch -f master origin/master
            fi
            npx codechecks codechecks.unit.yml
      - store_artifacts:
          path: gasReporterOutput.json
  job-unit-tests:
    working_directory: ~/repo
    docker:
<<<<<<< HEAD
      - image: synthetixio/docker-node:14.17-ubuntu
=======
      - image: synthetixio/docker-node:16.13-ubuntu
>>>>>>> af2813c6
        auth:
          username: $DOCKERHUB_USERNAME
          password: $DOCKERHUB_TOKEN
    resource_class: large
    parallelism: 8
    steps:
      - checkout
      - attach_workspace:
          at: .
      - run: npx hardhat compile --showsize --optimizer
      - run:
          name: Test and output gas used
          command: |
            set +e
            circleci tests glob 'test/contracts/*.js' |
            circleci tests split |
            xargs npm test -- --gas
            EXIT_CODE=$?
            printf "\\n"
            exit $EXIT_CODE
      - run:
          name: Save gas report
          command: |
            mv gasReporterOutput.json ./gasReporterOutput-$CIRCLE_NODE_INDEX.json
      - persist_to_workspace:
          root: .
          paths:
            - gasReporterOutput-*.json
  job-validate-deployments:
    working_directory: ~/repo
    docker:
<<<<<<< HEAD
      - image: synthetixio/docker-node:14.17-ubuntu
=======
      - image: synthetixio/docker-node:16.13-ubuntu
>>>>>>> af2813c6
        auth:
          username: $DOCKERHUB_USERNAME
          password: $DOCKERHUB_TOKEN
    steps:
      - checkout
      - attach_workspace:
          at: .
      - run:
          name: Only run when publish/deployed/*/deployment.json changes
          command: |
            changes=$(git diff --name-status origin/develop | grep 'publish\/deployed\/[a-z0-9\-]*\/deployment\.json$' || true)
            if [ -z "$changes" ]; then
              circleci-agent step halt
            fi;
      - run: npm run test:deployments
  job-validate-etherscan:
    working_directory: ~/repo
    docker:
<<<<<<< HEAD
      - image: synthetixio/docker-node:14.17-ubuntu
=======
      - image: synthetixio/docker-node:16.13-ubuntu
>>>>>>> af2813c6
        auth:
          username: $DOCKERHUB_USERNAME
          password: $DOCKERHUB_TOKEN
    parameters:
      network:
        type: string
    steps:
      - checkout
      - attach_workspace:
          at: .
      - run: npm run test:etherscan --  --network << parameters.network >>
workflows:
  workflow-all:
    jobs:
      - job-audit
      - job-prepare:
          requires:
            - job-audit
      - job-lint:
          requires:
            - job-prepare
      - job-compile:
          requires:
            - job-prepare
      - job-static-analysis:
          requires:
            - job-prepare
      - job-unit-tests:
          requires:
            - job-prepare
      - job-unit-tests-coverage:
          requires:
            - job-prepare
      - job-unit-tests-coverage-report:
          requires:
            - job-prepare
            - job-unit-tests-coverage
      - job-unit-tests-gas-report:
          requires:
            - job-prepare
            - job-unit-tests
      - job-test-deploy-script:
          requires:
            - job-prepare
      - job-fork-tests:
          requires:
            - job-prepare
      - job-simulate-release:
          requires:
            - job-prepare
      - job-integration-tests:
          name: job-integration-tests
          requires:
            - job-prepare
      - job-pack-browser:
          requires:
            - job-prepare
      - job-validate-deployments:
          requires:
            - job-prepare<|MERGE_RESOLUTION|>--- conflicted
+++ resolved
@@ -10,21 +10,13 @@
       - run:
           shell: /bin/sh
           command: |
-<<<<<<< HEAD
-            wget --retry-connrefused --waitretry=1 --read-timeout=120 --timeout=120 -t 300 http://localhost:<<parameters.port>>
-=======
             wget --retry-connrefused --waitretry=1 --read-timeout=180 --timeout=180 -t 300 http://localhost:<<parameters.port>>
->>>>>>> af2813c6
             :
 jobs:
   job-audit:
     working_directory: ~/repo
     docker:
-<<<<<<< HEAD
-      - image: synthetixio/docker-sec-tools:14.17-ubuntu
-=======
       - image: synthetixio/docker-sec-tools:16.13-ubuntu
->>>>>>> af2813c6
         auth:
           username: $DOCKERHUB_USERNAME
           password: $DOCKERHUB_TOKEN
@@ -41,11 +33,7 @@
   job-compile:
     working_directory: ~/repo
     docker:
-<<<<<<< HEAD
-      - image: synthetixio/docker-node:14.17-ubuntu
-=======
-      - image: synthetixio/docker-node:16.13-ubuntu
->>>>>>> af2813c6
+      - image: synthetixio/docker-node:16.13-ubuntu
         auth:
           username: $DOCKERHUB_USERNAME
           password: $DOCKERHUB_TOKEN
@@ -57,11 +45,7 @@
   job-fork-tests:
     working_directory: ~/repo
     docker:
-<<<<<<< HEAD
-      - image: synthetixio/docker-node:14.17-ubuntu
-=======
-      - image: synthetixio/docker-node:16.13-ubuntu
->>>>>>> af2813c6
+      - image: synthetixio/docker-node:16.13-ubuntu
         auth:
           username: $DOCKERHUB_USERNAME
           password: $DOCKERHUB_TOKEN
@@ -95,11 +79,7 @@
           at: .
       - restore_cache:
           keys:
-<<<<<<< HEAD
-            - v6-optimism-build-{{ checksum "hardhat/tasks/task-ops.js" }}
-=======
             - v6-optimism-build-{{ checksum "package-lock.json" }}
->>>>>>> af2813c6
       - run:
           name: Build docker containers if necessary
           command: |
@@ -107,11 +87,7 @@
               npx hardhat ops --fresh --build --build-ops
             fi;
       - save_cache:
-<<<<<<< HEAD
-          key: v6-optimism-build-{{ checksum "hardhat/tasks/task-ops.js" }}
-=======
           key: v6-optimism-build-{{ checksum "package-lock.json" }}
->>>>>>> af2813c6
           paths:
             - ./optimism
       - run:
@@ -139,11 +115,7 @@
   job-lint:
     working_directory: ~/repo
     docker:
-<<<<<<< HEAD
-      - image: synthetixio/docker-node:14.17-ubuntu
-=======
-      - image: synthetixio/docker-node:16.13-ubuntu
->>>>>>> af2813c6
+      - image: synthetixio/docker-node:16.13-ubuntu
         auth:
           username: $DOCKERHUB_USERNAME
           password: $DOCKERHUB_TOKEN
@@ -155,11 +127,7 @@
   job-pack-browser:
     working_directory: ~/repo
     docker:
-<<<<<<< HEAD
-      - image: synthetixio/docker-node:14.17-ubuntu
-=======
-      - image: synthetixio/docker-node:16.13-ubuntu
->>>>>>> af2813c6
+      - image: synthetixio/docker-node:16.13-ubuntu
         auth:
           username: $DOCKERHUB_USERNAME
           password: $DOCKERHUB_TOKEN
@@ -173,11 +141,7 @@
   job-prepare:
     working_directory: ~/repo
     docker:
-<<<<<<< HEAD
-      - image: synthetixio/docker-node:14.17-ubuntu
-=======
-      - image: synthetixio/docker-node:16.13-ubuntu
->>>>>>> af2813c6
+      - image: synthetixio/docker-node:16.13-ubuntu
         auth:
           username: $DOCKERHUB_USERNAME
           password: $DOCKERHUB_TOKEN
@@ -187,11 +151,7 @@
           at: .
       - restore_cache:
           keys:
-<<<<<<< HEAD
-            - v4-dependencies-{{ checksum "package-lock.json" }}
-=======
             - v5-dependencies-{{ checksum "package-lock.json" }}
->>>>>>> af2813c6
       - run:
           name: Set custom npm cache directory
           command: npm config set cache .npm-cache --global
@@ -211,11 +171,7 @@
   job-simulate-release:
     working_directory: ~/repo
     docker:
-<<<<<<< HEAD
-      - image: synthetixio/docker-node:14.17-ubuntu
-=======
-      - image: synthetixio/docker-node:16.13-ubuntu
->>>>>>> af2813c6
+      - image: synthetixio/docker-node:16.13-ubuntu
         auth:
           username: $DOCKERHUB_USERNAME
           password: $DOCKERHUB_TOKEN
@@ -238,11 +194,7 @@
   job-static-analysis:
     working_directory: ~/repo
     docker:
-<<<<<<< HEAD
-      - image: synthetixio/docker-node:14.17-ubuntu
-=======
-      - image: synthetixio/docker-node:16.13-ubuntu
->>>>>>> af2813c6
+      - image: synthetixio/docker-node:16.13-ubuntu
         auth:
           username: $DOCKERHUB_USERNAME
           password: $DOCKERHUB_TOKEN
@@ -262,11 +214,7 @@
   job-test-deploy-script:
     working_directory: ~/repo
     docker:
-<<<<<<< HEAD
-      - image: synthetixio/docker-node:14.17-ubuntu
-=======
-      - image: synthetixio/docker-node:16.13-ubuntu
->>>>>>> af2813c6
+      - image: synthetixio/docker-node:16.13-ubuntu
         auth:
           username: $DOCKERHUB_USERNAME
           password: $DOCKERHUB_TOKEN
@@ -292,11 +240,7 @@
   job-unit-tests-coverage-report:
     working_directory: ~/repo
     docker:
-<<<<<<< HEAD
-      - image: synthetixio/docker-sec-tools:14.17-ubuntu
-=======
       - image: synthetixio/docker-sec-tools:16.13-ubuntu
->>>>>>> af2813c6
         auth:
           username: $DOCKERHUB_USERNAME
           password: $DOCKERHUB_TOKEN
@@ -312,11 +256,7 @@
   job-unit-tests-coverage:
     working_directory: ~/repo
     docker:
-<<<<<<< HEAD
-      - image: synthetixio/docker-node:14.17-ubuntu
-=======
-      - image: synthetixio/docker-node:16.13-ubuntu
->>>>>>> af2813c6
+      - image: synthetixio/docker-node:16.13-ubuntu
         auth:
           username: $DOCKERHUB_USERNAME
           password: $DOCKERHUB_TOKEN
@@ -346,11 +286,7 @@
   job-unit-tests-gas-report:
     working_directory: ~/repo
     docker:
-<<<<<<< HEAD
-      - image: synthetixio/docker-node:14.17-ubuntu
-=======
-      - image: synthetixio/docker-node:16.13-ubuntu
->>>>>>> af2813c6
+      - image: synthetixio/docker-node:16.13-ubuntu
         auth:
           username: $DOCKERHUB_USERNAME
           password: $DOCKERHUB_TOKEN
@@ -371,11 +307,7 @@
   job-unit-tests:
     working_directory: ~/repo
     docker:
-<<<<<<< HEAD
-      - image: synthetixio/docker-node:14.17-ubuntu
-=======
-      - image: synthetixio/docker-node:16.13-ubuntu
->>>>>>> af2813c6
+      - image: synthetixio/docker-node:16.13-ubuntu
         auth:
           username: $DOCKERHUB_USERNAME
           password: $DOCKERHUB_TOKEN
@@ -407,11 +339,7 @@
   job-validate-deployments:
     working_directory: ~/repo
     docker:
-<<<<<<< HEAD
-      - image: synthetixio/docker-node:14.17-ubuntu
-=======
-      - image: synthetixio/docker-node:16.13-ubuntu
->>>>>>> af2813c6
+      - image: synthetixio/docker-node:16.13-ubuntu
         auth:
           username: $DOCKERHUB_USERNAME
           password: $DOCKERHUB_TOKEN
@@ -430,11 +358,7 @@
   job-validate-etherscan:
     working_directory: ~/repo
     docker:
-<<<<<<< HEAD
-      - image: synthetixio/docker-node:14.17-ubuntu
-=======
-      - image: synthetixio/docker-node:16.13-ubuntu
->>>>>>> af2813c6
+      - image: synthetixio/docker-node:16.13-ubuntu
         auth:
           username: $DOCKERHUB_USERNAME
           password: $DOCKERHUB_TOKEN

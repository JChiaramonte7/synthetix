--- conflicted
+++ resolved
@@ -310,10 +310,6 @@
 
 		const ExchangeRates = getContract({
 			contract: 'ExchangeRates',
-<<<<<<< HEAD
-			source: useOvm && network !== 'kovan' ? 'ExchangeRatesWithoutInvPricing' : 'ExchangeRates',
-=======
->>>>>>> 24acb9c7
 			network,
 			useOvm,
 			provider,

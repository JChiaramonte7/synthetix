from utils.deployutils import mine_tx, W3


def current_block_time(block_num=None):
    if block_num is None:
        block_num = W3.eth.blockNumber
    return W3.eth.getBlock(block_num)['timestamp']


def assertCallReverts(testcase, function):
    with testcase.assertRaises(ValueError) as error:
        function.call()
    testcase.assertTrue("revert" in error.exception.args[0]['message'])
    testcase.assertEqual(-32000, error.exception.args[0]['code'])


def assertTransactionReverts(testcase, function, caller, gas=5000000):
    with testcase.assertRaises(ValueError) as error:
        mine_tx(function.transact({'from': caller, 'gas': gas}))
    testcase.assertTrue("revert" in error.exception.args[0]['message'])
    testcase.assertEqual(-32000, error.exception.args[0]['code'])

<<<<<<< HEAD

=======
>>>>>>> 60b7c450
def assertReverts(testcase, function, args=[]):
	with testcase.assertRaises(ValueError) as error:
		function(*args)
	testcase.assertTrue("revert" in error.exception.args[0]['message'])
<<<<<<< HEAD
	testcase.assertEqual(-32000, error.exception.args[0]['code'])

def assertFunctionReverts(testcase, function, *args):
    with testcase.assertRaises(ValueError) as error:
        function(*args)
    testcase.assertTrue("revert" in error.exception.args[0]['message'])
    testcase.assertEqual(-32000, error.exception.args[0]['code'])


def assertClose(testcase, actual, expected, precision=5, msg=''):
    if expected == 0:
        if actual == 0:
            # this should always pass
            testcase.assertEqual(actual, expected)
        else:
            testcase.assertAlmostEqual(
                expected/actual,
                1,
                places=precision,
                msg=msg+f'\n{actual} ≉ {expected}'
            )
    else:
        testcase.assertAlmostEqual(
            actual/expected,
            1,
            places=precision,
            msg=msg+f'\n{actual} ≉ {expected}'
        )
=======
	testcase.assertEqual(-32000, error.exception.args[0]['code'])
>>>>>>> 60b7c450
<|MERGE_RESOLUTION|>--- conflicted
+++ resolved
@@ -20,23 +20,11 @@
     testcase.assertTrue("revert" in error.exception.args[0]['message'])
     testcase.assertEqual(-32000, error.exception.args[0]['code'])
 
-<<<<<<< HEAD
-
-=======
->>>>>>> 60b7c450
-def assertReverts(testcase, function, args=[]):
+def assertReverts(testcase, function, *args):
 	with testcase.assertRaises(ValueError) as error:
 		function(*args)
 	testcase.assertTrue("revert" in error.exception.args[0]['message'])
-<<<<<<< HEAD
 	testcase.assertEqual(-32000, error.exception.args[0]['code'])
-
-def assertFunctionReverts(testcase, function, *args):
-    with testcase.assertRaises(ValueError) as error:
-        function(*args)
-    testcase.assertTrue("revert" in error.exception.args[0]['message'])
-    testcase.assertEqual(-32000, error.exception.args[0]['code'])
-
 
 def assertClose(testcase, actual, expected, precision=5, msg=''):
     if expected == 0:
@@ -56,7 +44,4 @@
             1,
             places=precision,
             msg=msg+f'\n{actual} ≉ {expected}'
-        )
-=======
-	testcase.assertEqual(-32000, error.exception.args[0]['code'])
->>>>>>> 60b7c450
+        )
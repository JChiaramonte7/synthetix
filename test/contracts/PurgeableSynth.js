--- conflicted
+++ resolved
@@ -139,9 +139,6 @@
 			const actual = await iETHContract.resolverAddressesRequired();
 			assert.deepEqual(
 				actual,
-<<<<<<< HEAD
-				['SystemStatus', 'Exchanger', 'Issuer', 'FeePool', 'FuturesMarketManager', 'ExchangeRates'].map(toBytes32)
-=======
 				[
 					'SystemStatus',
 					'Exchanger',
@@ -150,7 +147,6 @@
 					'FuturesMarketManager',
 					'ExchangeRates',
 				].map(toBytes32)
->>>>>>> d22baeda
 			);
 		});
 

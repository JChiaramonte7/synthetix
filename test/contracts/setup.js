'use strict';

const { artifacts, web3, log } = require('hardhat');

const { toWei } = web3.utils;
const { toUnit } = require('../utils')();
const {
	toBytes32,
	getUsers,
	constants: { ZERO_ADDRESS },
	defaults: {
		WAITING_PERIOD_SECS,
		PRICE_DEVIATION_THRESHOLD_FACTOR,
		ISSUANCE_RATIO,
		FEE_PERIOD_DURATION,
		TARGET_THRESHOLD,
		LIQUIDATION_DELAY,
		LIQUIDATION_RATIO,
		LIQUIDATION_PENALTY,
		RATE_STALE_PERIOD,
		MINIMUM_STAKE_TIME,
		DEBT_SNAPSHOT_STALE_TIME,
		CROSS_DOMAIN_DEPOSIT_GAS_LIMIT,
		CROSS_DOMAIN_REWARD_GAS_LIMIT,
		CROSS_DOMAIN_ESCROW_GAS_LIMIT,
		CROSS_DOMAIN_WITHDRAWAL_GAS_LIMIT,
	},
} = require('../../');

const SUPPLY_100M = toWei((1e8).toString()); // 100M

/**
 * Create a mock ExternStateToken - useful to mock Synthetix or a synth
 */
const mockToken = async ({
	accounts,
	synth = undefined,
	name = 'name',
	symbol = 'ABC',
	supply = 1e8,
	skipInitialAllocation = false,
}) => {
	const [deployerAccount, owner] = accounts;

	const totalSupply = toWei(supply.toString());

	const proxy = await artifacts.require('ProxyERC20').new(owner, { from: deployerAccount });
	// set associated contract as deployerAccount so we can setBalanceOf to the owner below
	const tokenState = await artifacts
		.require('TokenState')
		.new(owner, deployerAccount, { from: deployerAccount });

	if (!skipInitialAllocation && supply > 0) {
		await tokenState.setBalanceOf(owner, totalSupply, { from: deployerAccount });
	}

	const token = await artifacts.require(synth ? 'MockSynth' : 'PublicEST').new(
		...[proxy.address, tokenState.address, name, symbol, totalSupply, owner]
			// add synth as currency key if needed
			.concat(synth ? toBytes32(synth) : [])
			.concat({
				from: deployerAccount,
			})
	);
	await Promise.all([
		tokenState.setAssociatedContract(token.address, { from: owner }),
		proxy.setTarget(token.address, { from: owner }),
	]);

	return { token, tokenState, proxy };
};

const mockGenericContractFnc = async ({ instance, fncName, mock, returns = [] }) => {
	// Adapted from: https://github.com/EthWorks/Doppelganger/blob/master/lib/index.ts
	const abiEntryForFnc = artifacts.require(mock).abi.find(({ name }) => name === fncName);

	if (!fncName || !abiEntryForFnc) {
		throw Error(`Cannot find function "${fncName}" in the ABI of contract "${mock}"`);
	}
	const signature = web3.eth.abi.encodeFunctionSignature(abiEntryForFnc);

	const outputTypes = abiEntryForFnc.outputs.map(({ type }) => type);

	const responseAsEncodedData = web3.eth.abi.encodeParameters(outputTypes, returns);

	if (process.env.DEBUG) {
		log(`Mocking ${mock}.${fncName} to return ${returns.join(',')}`);
	}

	await instance.mockReturns(signature, responseAsEncodedData);
};

/**
 * Setup an individual contract. Note: will fail if required dependencies aren't provided in the cache.
 */
const setupContract = async ({
	accounts,
	contract,
	source = undefined, // if a separate source file should be used
	mock = undefined, // if contract is GenericMock, this is the name of the contract being mocked
	forContract = undefined, // when a contract is deployed for another (like Proxy for FeePool)
	cache = {},
	args = [],
	skipPostDeploy = false,
	properties = {},
}) => {
	const [deployerAccount, owner, oracle, fundsWallet] = accounts;

	const artifact = artifacts.require(source || contract);

	const create = ({ constructorArgs }) => {
		return artifact.new(
			...constructorArgs.concat({
				from: deployerAccount,
			})
		);
	};

	// if it needs library linking
	if (Object.keys((await artifacts.readArtifact(source || contract)).linkReferences).length > 0) {
		await artifact.link(await artifacts.require('SafeDecimalMath').new());
	}

	const tryGetAddressOf = name => (cache[name] ? cache[name].address : ZERO_ADDRESS);

	const tryGetProperty = ({ property, otherwise }) =>
		property in properties ? properties[property] : otherwise;

	const tryInvocationIfNotMocked = ({ name, fncName, args, user = owner }) => {
		if (name in cache && fncName in cache[name]) {
			if (process.env.DEBUG) {
				log(`Invoking ${name}.${fncName}(${args.join(',')})`);
			}

			return cache[name][fncName](...args.concat({ from: user }));
		}
	};

	const defaultArgs = {
		GenericMock: [],
		TradingRewards: [owner, owner, tryGetAddressOf('AddressResolver')],
		AddressResolver: [owner],
		SystemStatus: [owner],
		FlexibleStorage: [tryGetAddressOf('AddressResolver')],
		ExchangeRates: [
			owner,
			oracle,
			tryGetAddressOf('AddressResolver'),
			[toBytes32('SNX')],
			[toWei('0.2', 'ether')],
		],
		SynthetixState: [owner, ZERO_ADDRESS],
		SupplySchedule: [owner, 0, 0],
		Proxy: [owner],
		ProxyERC20: [owner],
		Depot: [owner, fundsWallet, tryGetAddressOf('AddressResolver')],
		SynthUtil: [tryGetAddressOf('AddressResolver')],
		DappMaintenance: [owner],
		DebtCache: [owner, tryGetAddressOf('AddressResolver')],
		Issuer: [owner, tryGetAddressOf('AddressResolver')],
		Exchanger: [owner, tryGetAddressOf('AddressResolver')],
		SystemSettings: [owner, tryGetAddressOf('AddressResolver')],
		ExchangeState: [owner, tryGetAddressOf('Exchanger')],
		BaseSynthetix: [
			tryGetAddressOf('ProxyERC20BaseSynthetix'),
			tryGetAddressOf('TokenStateBaseSynthetix'),
			owner,
			SUPPLY_100M,
			tryGetAddressOf('AddressResolver'),
		],
		Synthetix: [
			tryGetAddressOf('ProxyERC20Synthetix'),
			tryGetAddressOf('TokenStateSynthetix'),
			owner,
			SUPPLY_100M,
			tryGetAddressOf('AddressResolver'),
		],
		MintableSynthetix: [
			tryGetAddressOf('ProxyERC20MintableSynthetix'),
			tryGetAddressOf('TokenStateMintableSynthetix'),
			owner,
			SUPPLY_100M,
			tryGetAddressOf('AddressResolver'),
		],
		SynthetixBridgeToOptimism: [owner, tryGetAddressOf('AddressResolver')],
		SynthetixBridgeToBase: [owner, tryGetAddressOf('AddressResolver')],
		SynthetixBridgeEscrow: [owner],
		RewardsDistribution: [
			owner,
			tryGetAddressOf('Synthetix'),
			tryGetAddressOf('ProxyERC20Synthetix'),
			tryGetAddressOf('RewardEscrowV2'),
			tryGetAddressOf('ProxyFeePool'),
		],
		RewardEscrow: [owner, tryGetAddressOf('Synthetix'), tryGetAddressOf('FeePool')],
		BaseRewardEscrowV2: [owner, tryGetAddressOf('AddressResolver')],
		RewardEscrowV2: [owner, tryGetAddressOf('AddressResolver')],
		ImportableRewardEscrowV2: [owner, tryGetAddressOf('AddressResolver')],
		SynthetixEscrow: [owner, tryGetAddressOf('Synthetix')],
		// use deployerAccount as associated contract to allow it to call setBalanceOf()
		TokenState: [owner, deployerAccount],
		WrapperFactory: [owner, tryGetAddressOf('AddressResolver')],
		FeePoolState: [owner, tryGetAddressOf('FeePool')],
		FeePool: [tryGetAddressOf('ProxyFeePool'), owner, tryGetAddressOf('AddressResolver')],
		Synth: [
			tryGetAddressOf('ProxyERC20Synth'),
			tryGetAddressOf('TokenStateSynth'),
			tryGetProperty({ property: 'name', otherwise: 'Synthetic sUSD' }),
			tryGetProperty({ property: 'symbol', otherwise: 'sUSD' }),
			owner,
			tryGetProperty({ property: 'currencyKey', otherwise: toBytes32('sUSD') }),
			tryGetProperty({ property: 'totalSupply', otherwise: '0' }),
			tryGetAddressOf('AddressResolver'),
		],
		EternalStorage: [owner, tryGetAddressOf(forContract)],
		FeePoolEternalStorage: [owner, tryGetAddressOf('FeePool')],
		DelegateApprovals: [owner, tryGetAddressOf('EternalStorageDelegateApprovals')],
		Liquidations: [owner, tryGetAddressOf('AddressResolver')],
		CollateralManagerState: [owner, tryGetAddressOf('CollateralManager')],
		CollateralManager: [
			tryGetAddressOf('CollateralManagerState'),
			owner,
			tryGetAddressOf('AddressResolver'),
			toUnit(50000000),
			0,
			0,
			0,
		],
		CollateralUtil: [tryGetAddressOf('AddressResolver')],
		Collateral: [
			owner,
			tryGetAddressOf('CollateralManager'),
			tryGetAddressOf('AddressResolver'),
			toBytes32('sUSD'),
			toUnit(1.2),
			toUnit(100),
		],
		CollateralEth: [
			owner,
			tryGetAddressOf('CollateralManager'),
			tryGetAddressOf('AddressResolver'),
			toBytes32('sETH'),
			toUnit(1.3),
			toUnit(2),
		],
		CollateralShort: [
			owner,
			tryGetAddressOf('CollateralManager'),
			tryGetAddressOf('AddressResolver'),
			toBytes32('sUSD'),
			toUnit(1.2),
			toUnit(100),
		],
		WETH: [],
		SynthRedeemer: [tryGetAddressOf('AddressResolver')],
	};

	let instance;
	try {
		instance = await create({
			constructorArgs: args.length > 0 ? args : defaultArgs[contract],
		});
		// Show contracts creating for debugging purposes
		if (process.env.DEBUG) {
			log(
				'Deployed',
				contract + (source ? ` (${source})` : '') + (forContract ? ' for ' + forContract : ''),
				mock ? 'mock of ' + mock : '',
				'to',
				instance.address
			);
		}
	} catch (err) {
		throw Error(
			`Failed to deploy ${contract}. Does it have defaultArgs setup?\n\t└─> Caused by ${err.toString()}`
		);
	}

	const postDeployTasks = {
		async Issuer() {
			await Promise.all(
				[].concat(
					// Synthetix State is where the issuance data lives so it needs to be connected to Issuer
					tryInvocationIfNotMocked({
						name: 'SynthetixState',
						fncName: 'setAssociatedContract',
						args: [instance.address],
					}) || []
				)
			);
		},
		async Synthetix() {
			// first give all SNX supply to the owner (using the hack that the deployerAccount was setup as the associatedContract via
			// the constructor args)
			await cache['TokenStateSynthetix'].setBalanceOf(owner, SUPPLY_100M, {
				from: deployerAccount,
			});

			// then configure everything else (including setting the associated contract of TokenState back to the Synthetix contract)
			await Promise.all(
				[
					(cache['TokenStateSynthetix'].setAssociatedContract(instance.address, { from: owner }),
					cache['ProxySynthetix'].setTarget(instance.address, { from: owner }),
					cache['ProxyERC20Synthetix'].setTarget(instance.address, { from: owner }),
					instance.setProxy(cache['ProxyERC20Synthetix'].address, {
						from: owner,
					})),
				]
					.concat(
						// If there's a SupplySchedule and it has the method we need (i.e. isn't a mock)
						tryInvocationIfNotMocked({
							name: 'SupplySchedule',
							fncName: 'setSynthetixProxy',
							args: [cache['ProxyERC20Synthetix'].address],
						}) || []
					)
					.concat(
						// If there's an escrow that's not a mock
						tryInvocationIfNotMocked({
							name: 'SynthetixEscrow',
							fncName: 'setSynthetix',
							args: [instance.address],
						}) || []
					)
					.concat(
						// If there's a reward escrow that's not a mock
						tryInvocationIfNotMocked({
							name: 'RewardEscrow',
							fncName: 'setSynthetix',
							args: [instance.address],
						}) || []
					)
					.concat(
						// If there's a rewards distribution that's not a mock
						tryInvocationIfNotMocked({
							name: 'RewardsDistribution',
							fncName: 'setAuthority',
							args: [instance.address],
						}) || []
					)
					.concat(
						tryInvocationIfNotMocked({
							name: 'RewardsDistribution',
							fncName: 'setSynthetixProxy',
							args: [cache['ProxyERC20Synthetix'].address], // will fail if no Proxy instantiated for Synthetix
						}) || []
					)
			);
		},
		async BaseSynthetix() {
			// first give all SNX supply to the owner (using the hack that the deployerAccount was setup as the associatedContract via
			// the constructor args)
			await cache['TokenStateBaseSynthetix'].setBalanceOf(owner, SUPPLY_100M, {
				from: deployerAccount,
			});

			// then configure everything else (including setting the associated contract of TokenState back to the Synthetix contract)
			await Promise.all(
				[
					(cache['TokenStateBaseSynthetix'].setAssociatedContract(instance.address, {
						from: owner,
					}),
					cache['ProxyBaseSynthetix'].setTarget(instance.address, { from: owner }),
					cache['ProxyERC20BaseSynthetix'].setTarget(instance.address, { from: owner }),
					instance.setProxy(cache['ProxyERC20BaseSynthetix'].address, {
						from: owner,
					})),
				]
					.concat(
						// If there's a rewards distribution that's not a mock
						tryInvocationIfNotMocked({
							name: 'RewardsDistribution',
							fncName: 'setAuthority',
							args: [instance.address],
						}) || []
					)
					.concat(
						tryInvocationIfNotMocked({
							name: 'RewardsDistribution',
							fncName: 'setSynthetixProxy',
							args: [cache['ProxyERC20BaseSynthetix'].address], // will fail if no Proxy instantiated for BaseSynthetix
						}) || []
					)
			);
		},
		async MintableSynthetix() {
			// first give all SNX supply to the owner (using the hack that the deployerAccount was setup as the associatedContract via
			// the constructor args)
			await cache['TokenStateMintableSynthetix'].setBalanceOf(owner, SUPPLY_100M, {
				from: deployerAccount,
			});

			// then configure everything else (including setting the associated contract of TokenState back to the Synthetix contract)
			await Promise.all(
				[
					(cache['TokenStateMintableSynthetix'].setAssociatedContract(instance.address, {
						from: owner,
					}),
					cache['ProxyMintableSynthetix'].setTarget(instance.address, { from: owner }),
					cache['ProxyERC20MintableSynthetix'].setTarget(instance.address, { from: owner }),
					instance.setProxy(cache['ProxyERC20MintableSynthetix'].address, {
						from: owner,
					})),
				]
					.concat(
						// If there's a rewards distribution that's not a mock
						tryInvocationIfNotMocked({
							name: 'RewardsDistribution',
							fncName: 'setAuthority',
							args: [instance.address],
						}) || []
					)
					.concat(
						tryInvocationIfNotMocked({
							name: 'RewardsDistribution',
							fncName: 'setSynthetixProxy',
							args: [cache['ProxyERC20MintableSynthetix'].address], // will fail if no Proxy instantiated for MintableSynthetix
						}) || []
					)
			);
		},
		async Synth() {
			await Promise.all(
				[
					cache['TokenStateSynth'].setAssociatedContract(instance.address, { from: owner }),
					cache['ProxyERC20Synth'].setTarget(instance.address, { from: owner }),
				] || []
			);
		},
		async FeePool() {
			await Promise.all(
				[]
					.concat(
						tryInvocationIfNotMocked({
							name: 'ProxyFeePool',
							fncName: 'setTarget',
							args: [instance.address],
						}) || []
					)
					.concat(
						tryInvocationIfNotMocked({
							name: 'FeePoolState',
							fncName: 'setFeePool',
							args: [instance.address],
						}) || []
					)
					.concat(
						tryInvocationIfNotMocked({
							name: 'FeePoolEternalStorage',
							fncName: 'setAssociatedContract',
							args: [instance.address],
						}) || []
					)
					.concat(
						tryInvocationIfNotMocked({
							name: 'RewardEscrow',
							fncName: 'setFeePool',
							args: [instance.address],
						}) || []
					)
			);
		},
		async DelegateApprovals() {
			await cache['EternalStorageDelegateApprovals'].setAssociatedContract(instance.address, {
				from: owner,
			});
		},
		async Liquidations() {
			await cache['EternalStorageLiquidations'].setAssociatedContract(instance.address, {
				from: owner,
			});
		},
		async Exchanger() {
			await Promise.all([
				cache['ExchangeState'].setAssociatedContract(instance.address, { from: owner }),

				cache['SystemStatus'].updateAccessControl(
					toBytes32('Synth'),
					instance.address,
					true,
					false,
					{ from: owner }
				),
			]);
		},

		async CollateralManager() {
			await cache['CollateralManagerState'].setAssociatedContract(instance.address, {
				from: owner,
			});
		},

		async SystemStatus() {
			// ensure the owner has suspend/resume control over everything
			await instance.updateAccessControls(
				['System', 'Issuance', 'Exchange', 'SynthExchange', 'Synth'].map(toBytes32),
				[owner, owner, owner, owner, owner],
				[true, true, true, true, true],
				[true, true, true, true, true],
				{ from: owner }
			);
		},

		async GenericMock() {
			if (mock === 'RewardEscrow' || mock === 'SynthetixEscrow') {
				await mockGenericContractFnc({ instance, mock, fncName: 'balanceOf', returns: ['0'] });
			} else if (mock === 'WrapperFactory') {
				await Promise.all([
					mockGenericContractFnc({
						instance,
						mock,
						fncName: 'totalIssuedSynths',
						returns: ['0'],
					}),
					mockGenericContractFnc({
						instance,
						mock,
						fncName: 'isWrapper',
						returns: [false],
					}),
				]);
			} else if (mock === 'FeePool') {
				await Promise.all([
					mockGenericContractFnc({
						instance,
						mock,
						fncName: 'FEE_ADDRESS',
						returns: [getUsers({ network: 'mainnet', user: 'fee' }).address],
					}),
				]);
			} else if (mock === 'Exchanger') {
				await Promise.all([
					mockGenericContractFnc({
						instance,
						mock,
						fncName: 'feeRateForExchange',
						returns: [toWei('0.0030')],
					}),
				]);
			} else if (mock === 'ExchangeState') {
				await Promise.all([
					mockGenericContractFnc({
						instance,
						mock,
						fncName: 'getLengthOfEntries',
						returns: ['0'],
					}),
					mockGenericContractFnc({
						instance,
						mock,
						fncName: 'getMaxTimestamp',
						returns: ['0'],
					}),
				]);
			} else if (mock === 'CollateralManager') {
				await Promise.all([
					mockGenericContractFnc({
						instance,
						mock,
						fncName: 'isSynthManaged',
						returns: [false],
					}),
				]);
			}
		},
	};

	// now run any postDeploy tasks (connecting contracts together)
	if (!skipPostDeploy && postDeployTasks[contract]) {
		await postDeployTasks[contract]();
	}

	return instance;
};

const setupAllContracts = async ({
	accounts,
	existing = {},
	mocks = {},
	contracts = [],
	synths = [],
}) => {
	const [, owner] = accounts;

	// Copy mocks into the return object, this allows us to include them in the
	// AddressResolver
	const returnObj = Object.assign({}, mocks, existing);

	// BASE CONTRACTS

	// Note: those with deps need to be listed AFTER their deps
	const baseContracts = [
		{ contract: 'AddressResolver' },
		{ contract: 'SystemStatus' },
		{ contract: 'ExchangeState' },
		{ contract: 'FlexibleStorage', deps: ['AddressResolver'] },
		{
			contract: 'SystemSettings',
			deps: ['AddressResolver', 'FlexibleStorage'],
		},
		{
			contract: 'ExchangeRates',
			deps: ['AddressResolver', 'SystemSettings'],
			mocks: ['Exchanger'],
		},
		{ contract: 'SynthetixState' },
		{ contract: 'SupplySchedule' },
		{ contract: 'ProxyERC20', forContract: 'Synthetix' },
		{ contract: 'ProxyERC20', forContract: 'MintableSynthetix' },
		{ contract: 'ProxyERC20', forContract: 'BaseSynthetix' },
		{ contract: 'ProxyERC20', forContract: 'Synth' }, // for generic synth
		{ contract: 'Proxy', forContract: 'Synthetix' },
		{ contract: 'Proxy', forContract: 'MintableSynthetix' },
		{ contract: 'Proxy', forContract: 'BaseSynthetix' },
		{ contract: 'Proxy', forContract: 'FeePool' },
		{ contract: 'TokenState', forContract: 'Synthetix' },
		{ contract: 'TokenState', forContract: 'MintableSynthetix' },
		{ contract: 'TokenState', forContract: 'BaseSynthetix' },
		{ contract: 'TokenState', forContract: 'Synth' }, // for generic synth
		{ contract: 'RewardEscrow' },
		{
			contract: 'BaseRewardEscrowV2',
			deps: ['AddressResolver'],
			mocks: ['Synthetix', 'FeePool'],
		},
		{
			contract: 'RewardEscrowV2',
			deps: ['AddressResolver', 'SystemStatus'],
			mocks: ['Synthetix', 'FeePool', 'RewardEscrow', 'SynthetixBridgeToOptimism', 'Issuer'],
		},
		{
			contract: 'ImportableRewardEscrowV2',
			deps: ['AddressResolver'],
			mocks: ['Synthetix', 'FeePool', 'SynthetixBridgeToBase', 'Issuer'],
		},
		{ contract: 'SynthetixEscrow' },
		{ contract: 'FeePoolEternalStorage' },
		{ contract: 'FeePoolState', mocks: ['FeePool'] },
		{ contract: 'EternalStorage', forContract: 'DelegateApprovals' },
		{ contract: 'DelegateApprovals', deps: ['EternalStorage'] },
		{ contract: 'EternalStorage', forContract: 'Liquidations' },
		{ contract: 'Liquidations', deps: ['EternalStorage', 'FlexibleStorage'] },
		{
			contract: 'RewardsDistribution',
			mocks: ['Synthetix', 'FeePool', 'RewardEscrow', 'RewardEscrowV2', 'ProxyFeePool'],
		},
		{ contract: 'Depot', deps: ['AddressResolver', 'SystemStatus'] },
		{ contract: 'SynthUtil', deps: ['AddressResolver'] },
		{ contract: 'DappMaintenance' },
		{ contract: 'WETH' },
		{
			contract: 'WrapperFactory',
			mocks: [],
			deps: ['AddressResolver', 'SystemSettings'],
		},
		{
			contract: 'SynthRedeemer',
			mocks: ['Issuer'],
			deps: ['AddressResolver'],
		},
		{
			contract: 'DebtCache',
			mocks: ['Issuer', 'Exchanger', 'CollateralManager', 'WrapperFactory'],
			deps: ['ExchangeRates', 'SystemStatus'],
		},
		{
			contract: 'Issuer',
			mocks: [
				'CollateralManager',
				'Synthetix',
				'SynthetixState',
				'Exchanger',
				'FeePool',
				'DelegateApprovals',
				'FlexibleStorage',
<<<<<<< HEAD
				'WrapperFactory',
=======
				'EtherWrapper',
				'SynthRedeemer',
>>>>>>> c53070db
			],
			deps: ['AddressResolver', 'SystemStatus', 'FlexibleStorage', 'DebtCache'],
		},
		{
			contract: 'Exchanger',
			source: 'ExchangerWithVirtualSynth',
			mocks: ['Synthetix', 'FeePool', 'DelegateApprovals', 'VirtualSynthMastercopy'],
			deps: [
				'AddressResolver',
				'TradingRewards',
				'SystemStatus',
				'ExchangeRates',
				'ExchangeState',
				'FlexibleStorage',
				'DebtCache',
			],
		},
		{
			contract: 'Synth',
			mocks: ['Issuer', 'Exchanger', 'FeePool', 'WrapperFactory'],
			deps: ['TokenState', 'ProxyERC20', 'SystemStatus', 'AddressResolver'],
		}, // a generic synth
		{
			contract: 'Synthetix',
			mocks: [
				'Exchanger',
				'SupplySchedule',
				'RewardEscrow',
				'RewardEscrowV2',
				'SynthetixEscrow',
				'RewardsDistribution',
				'Liquidations',
			],
			deps: [
				'Issuer',
				'SynthetixState',
				'Proxy',
				'ProxyERC20',
				'AddressResolver',
				'TokenState',
				'SystemStatus',
				'ExchangeRates',
			],
		},
		{
			contract: 'BaseSynthetix',
			mocks: [
				'Exchanger',
				'RewardEscrow',
				'RewardEscrowV2',
				'SynthetixEscrow',
				'RewardsDistribution',
				'Liquidations',
			],
			deps: [
				'Issuer',
				'SynthetixState',
				'Proxy',
				'ProxyERC20',
				'AddressResolver',
				'TokenState',
				'SystemStatus',
				'ExchangeRates',
			],
		},
		{
			contract: 'MintableSynthetix',
			mocks: [
				'Exchanger',
				'SynthetixEscrow',
				'Liquidations',
				'Issuer',
				'SystemStatus',
				'ExchangeRates',
				'SynthetixBridgeToBase',
			],
			deps: [
				'Proxy',
				'ProxyERC20',
				'AddressResolver',
				'TokenState',
				'RewardsDistribution',
				'RewardEscrow',
				'SynthetixState',
			],
		},
		{
			contract: 'SynthetixBridgeToOptimism',
			mocks: [
				'ext:Messenger',
				'ovm:SynthetixBridgeToBase',
				'SynthetixBridgeEscrow',
				'RewardsDistribution',
			],
			deps: ['AddressResolver', 'Issuer', 'RewardEscrowV2', 'Synthetix'],
		},
		{
			contract: 'SynthetixBridgeToBase',
			mocks: ['ext:Messenger', 'base:SynthetixBridgeToOptimism', 'RewardEscrowV2'],
			deps: ['AddressResolver', 'Synthetix'],
		},
		{
			contract: 'SynthetixBridgeEscrow',
			mocks: [],
			deps: [],
		},
		{ contract: 'TradingRewards', deps: ['AddressResolver', 'Synthetix'] },
		{
			contract: 'FeePool',
			mocks: [
				'Synthetix',
				'Exchanger',
				'Issuer',
				'SynthetixState',
				'RewardEscrow',
				'RewardEscrowV2',
				'DelegateApprovals',
				'FeePoolEternalStorage',
				'RewardsDistribution',
				'FlexibleStorage',
				'CollateralManager',
				'WrapperFactory',
			],
			deps: ['SystemStatus', 'FeePoolState', 'AddressResolver'],
		},
		{
			contract: 'CollateralState',
			deps: [],
		},
		{
			contract: 'CollateralManagerState',
			deps: [],
		},
		{
			contract: 'CollateralUtil',
			deps: ['AddressResolver', 'ExchangeRates'],
		},
		{
			contract: 'CollateralManager',
			deps: [
				'AddressResolver',
				'SystemStatus',
				'Issuer',
				'ExchangeRates',
				'DebtCache',
				'CollateralUtil',
				'CollateralManagerState',
			],
		},
		{
			contract: 'Collateral',
			deps: ['CollateralManager', 'AddressResolver', 'CollateralUtil'],
		},
		{
			contract: 'CollateralEth',
			deps: ['Collateral', 'CollateralManager', 'AddressResolver', 'CollateralUtil'],
		},
		{
			contract: 'CollateralShort',
			deps: ['Collateral', 'CollateralManager', 'AddressResolver', 'CollateralUtil'],
		},
	];

	// get deduped list of all required base contracts
	const findAllAssociatedContracts = ({ contractList }) => {
		return Array.from(
			new Set(
				baseContracts
					.filter(({ contract }) => contractList.includes(contract))
					.reduce(
						(memo, { contract, deps = [] }) =>
							memo.concat(contract).concat(findAllAssociatedContracts({ contractList: deps })),
						[]
					)
			)
		);
	};

	// contract names the user requested - could be a list of strings or objects with a "contract" property
	const contractNamesRequested = contracts.map(contract => contract.contract || contract);

	// now go through all contracts and compile a list of them and all nested dependencies
	const contractsRequired = findAllAssociatedContracts({ contractList: contractNamesRequested });

	// now sort in dependency order
	const contractsToFetch = baseContracts.filter(
		({ contract, forContract }) =>
			// keep if contract is required
			contractsRequired.indexOf(contract) > -1 &&
			// and either there is no "forContract" or the forContract is itself required
			(!forContract || contractsRequired.indexOf(forContract) > -1) &&
			// and no entry in the existingContracts object
			!(contract in existing)
	);

	// now setup each contract in serial in case we have deps we need to load
	for (const { contract, source, mocks = [], forContract } of contractsToFetch) {
		// mark each mock onto the returnObj as true when it doesn't exist, indicating it needs to be
		// put through the AddressResolver
		// for all mocks required for this contract
		await Promise.all(
			mocks
				// if the target isn't on the returnObj (i.e. already mocked / created) and not in the list of contracts
				.filter(mock => !(mock in returnObj) && contractNamesRequested.indexOf(mock) < 0)
				// then setup the contract
				.map(mock =>
					setupContract({
						accounts,
						mock,
						contract: 'GenericMock',
						cache: Object.assign({}, mocks, returnObj),
					}).then(instance => (returnObj[mock] = instance))
				)
		);

		// the name of the contract - the contract plus it's forContract
		// (e.g. Proxy + FeePool)
		const forContractName = forContract || '';

		// deploy the contract
		// HACK: if MintableSynthetix is deployed then rename it
		let contractRegistered = contract;
		if (contract === 'MintableSynthetix' || contract === 'BaseSynthetix') {
			contractRegistered = 'Synthetix';
		}
		returnObj[contractRegistered + forContractName] = await setupContract({
			accounts,
			contract,
			source,
			forContract,
			// the cache is a combination of the mocks and any return objects
			cache: Object.assign({}, mocks, returnObj),
			// pass through any properties that may be given for this contract
			properties:
				(contracts.find(({ contract: foundContract }) => foundContract === contract) || {})
					.properties || {},
		});
	}

	// SYNTHS

	const synthsToAdd = [];

	// now setup each synth and its deps
	for (const synth of synths) {
		const { token, proxy, tokenState } = await mockToken({
			accounts,
			synth,
			supply: 0, // add synths with 0 supply initially
			skipInitialAllocation: true,
			name: `Synth ${synth}`,
			symbol: synth,
		});

		returnObj[`ProxyERC20${synth}`] = proxy;
		returnObj[`TokenState${synth}`] = tokenState;
		returnObj[`Synth${synth}`] = token;

		// We'll defer adding the tokens into the Issuer as it must
		// be synchronised with the FlexibleStorage address first.
		synthsToAdd.push(token.address);
	}

	// now invoke AddressResolver to set all addresses
	if (returnObj['AddressResolver']) {
		if (process.env.DEBUG) {
			log(`Importing into AddressResolver:\n\t - ${Object.keys(returnObj).join('\n\t - ')}`);
		}

		await returnObj['AddressResolver'].importAddresses(
			Object.keys(returnObj).map(toBytes32),
			Object.values(returnObj).map(entry =>
				// use 0x1111 address for any mocks that have no actual deployment
				entry === true ? '0x' + '1'.repeat(40) : entry.address
			),
			{
				from: owner,
			}
		);
	}

	// now rebuild caches for all contracts that need it
	await Promise.all(
		Object.entries(returnObj)
			// keep items not in mocks
			.filter(([name]) => !(name in mocks))
			// and only those with the setResolver function
			.filter(([, instance]) => !!instance.rebuildCache)
			.map(([contract, instance]) => {
				return instance.rebuildCache().catch(err => {
					throw err;
				});
			})
	);

	// if deploying a real Synthetix, then we add the synths
	if (returnObj['Issuer'] && !mocks['Issuer']) {
		if (returnObj['Synth']) {
			returnObj['Issuer'].addSynth(returnObj['Synth'].address, { from: owner });
		}

		for (const synthAddress of synthsToAdd) {
			await returnObj['Issuer'].addSynth(synthAddress, { from: owner });
		}
	}

	// now setup defaults for the system (note: this dupes logic from the deploy script)
	if (returnObj['SystemSettings']) {
		await Promise.all([
			returnObj['SystemSettings'].setWaitingPeriodSecs(WAITING_PERIOD_SECS, { from: owner }),
			returnObj['SystemSettings'].setPriceDeviationThresholdFactor(
				PRICE_DEVIATION_THRESHOLD_FACTOR,
				{ from: owner }
			),
			returnObj['SystemSettings'].setIssuanceRatio(ISSUANCE_RATIO, { from: owner }),
			returnObj['SystemSettings'].setCrossDomainMessageGasLimit(0, CROSS_DOMAIN_DEPOSIT_GAS_LIMIT, {
				from: owner,
			}),
			returnObj['SystemSettings'].setCrossDomainMessageGasLimit(1, CROSS_DOMAIN_ESCROW_GAS_LIMIT, {
				from: owner,
			}),
			returnObj['SystemSettings'].setCrossDomainMessageGasLimit(2, CROSS_DOMAIN_REWARD_GAS_LIMIT, {
				from: owner,
			}),
			returnObj['SystemSettings'].setCrossDomainMessageGasLimit(
				3,
				CROSS_DOMAIN_WITHDRAWAL_GAS_LIMIT,
				{
					from: owner,
				}
			),
			returnObj['SystemSettings'].setFeePeriodDuration(FEE_PERIOD_DURATION, { from: owner }),
			returnObj['SystemSettings'].setTargetThreshold(TARGET_THRESHOLD, { from: owner }),
			returnObj['SystemSettings'].setLiquidationDelay(LIQUIDATION_DELAY, { from: owner }),
			returnObj['SystemSettings'].setLiquidationRatio(LIQUIDATION_RATIO, { from: owner }),
			returnObj['SystemSettings'].setLiquidationPenalty(LIQUIDATION_PENALTY, { from: owner }),
			returnObj['SystemSettings'].setRateStalePeriod(RATE_STALE_PERIOD, { from: owner }),
			returnObj['SystemSettings'].setMinimumStakeTime(MINIMUM_STAKE_TIME, { from: owner }),
			returnObj['SystemSettings'].setDebtSnapshotStaleTime(DEBT_SNAPSHOT_STALE_TIME, {
				from: owner,
			}),
		]);
	}

	// finally if any of our contracts have setSystemStatus (from MockSynth), then invoke it
	await Promise.all(
		Object.values(returnObj)
			.filter(contract => contract.setSystemStatus)
			.map(mock => mock.setSystemStatus(returnObj['SystemStatus'].address))
	);

	return returnObj;
};

module.exports = {
	mockToken,
	mockGenericContractFnc,
	setupContract,
	setupAllContracts,
};<|MERGE_RESOLUTION|>--- conflicted
+++ resolved
@@ -24,6 +24,9 @@
 		CROSS_DOMAIN_REWARD_GAS_LIMIT,
 		CROSS_DOMAIN_ESCROW_GAS_LIMIT,
 		CROSS_DOMAIN_WITHDRAWAL_GAS_LIMIT,
+		ETHER_WRAPPER_MAX_ETH,
+		ETHER_WRAPPER_MINT_FEE_RATE,
+		ETHER_WRAPPER_BURN_FEE_RATE,
 	},
 } = require('../../');
 
@@ -199,6 +202,8 @@
 		SynthetixEscrow: [owner, tryGetAddressOf('Synthetix')],
 		// use deployerAccount as associated contract to allow it to call setBalanceOf()
 		TokenState: [owner, deployerAccount],
+		EtherWrapper: [owner, tryGetAddressOf('AddressResolver'), tryGetAddressOf('WETH')],
+		NativeEtherWrapper: [owner, tryGetAddressOf('AddressResolver')],
 		WrapperFactory: [owner, tryGetAddressOf('AddressResolver')],
 		FeePoolState: [owner, tryGetAddressOf('FeePool')],
 		FeePool: [tryGetAddressOf('ProxyFeePool'), owner, tryGetAddressOf('AddressResolver')],
@@ -504,6 +509,13 @@
 		async GenericMock() {
 			if (mock === 'RewardEscrow' || mock === 'SynthetixEscrow') {
 				await mockGenericContractFnc({ instance, mock, fncName: 'balanceOf', returns: ['0'] });
+			} else if (mock === 'EtherWrapper') {
+				await mockGenericContractFnc({
+					instance,
+					mock,
+					fncName: 'totalIssuedSynths',
+					returns: ['0'],
+				});
 			} else if (mock === 'WrapperFactory') {
 				await Promise.all([
 					mockGenericContractFnc({
@@ -649,6 +661,16 @@
 		{ contract: 'DappMaintenance' },
 		{ contract: 'WETH' },
 		{
+			contract: 'EtherWrapper',
+			mocks: [],
+			deps: ['AddressResolver', 'WETH'],
+		},
+		{
+			contract: 'NativeEtherWrapper',
+			mocks: [],
+			deps: ['AddressResolver', 'EtherWrapper', 'WETH', 'SynthsETH'],
+		},
+		{
 			contract: 'WrapperFactory',
 			mocks: [],
 			deps: ['AddressResolver', 'SystemSettings'],
@@ -660,7 +682,7 @@
 		},
 		{
 			contract: 'DebtCache',
-			mocks: ['Issuer', 'Exchanger', 'CollateralManager', 'WrapperFactory'],
+			mocks: ['Issuer', 'Exchanger', 'CollateralManager', 'EtherWrapper'],
 			deps: ['ExchangeRates', 'SystemStatus'],
 		},
 		{
@@ -673,12 +695,9 @@
 				'FeePool',
 				'DelegateApprovals',
 				'FlexibleStorage',
-<<<<<<< HEAD
 				'WrapperFactory',
-=======
 				'EtherWrapper',
 				'SynthRedeemer',
->>>>>>> c53070db
 			],
 			deps: ['AddressResolver', 'SystemStatus', 'FlexibleStorage', 'DebtCache'],
 		},
@@ -698,7 +717,7 @@
 		},
 		{
 			contract: 'Synth',
-			mocks: ['Issuer', 'Exchanger', 'FeePool', 'WrapperFactory'],
+			mocks: ['Issuer', 'Exchanger', 'FeePool', 'EtherWrapper', 'WrapperFactory'],
 			deps: ['TokenState', 'ProxyERC20', 'SystemStatus', 'AddressResolver'],
 		}, // a generic synth
 		{
@@ -800,6 +819,7 @@
 				'RewardsDistribution',
 				'FlexibleStorage',
 				'CollateralManager',
+				'EtherWrapper',
 				'WrapperFactory',
 			],
 			deps: ['SystemStatus', 'FeePoolState', 'AddressResolver'],
@@ -1020,6 +1040,15 @@
 			returnObj['SystemSettings'].setDebtSnapshotStaleTime(DEBT_SNAPSHOT_STALE_TIME, {
 				from: owner,
 			}),
+			returnObj['SystemSettings'].setEtherWrapperMaxETH(ETHER_WRAPPER_MAX_ETH, {
+				from: owner,
+			}),
+			returnObj['SystemSettings'].setEtherWrapperMintFeeRate(ETHER_WRAPPER_MINT_FEE_RATE, {
+				from: owner,
+			}),
+			returnObj['SystemSettings'].setEtherWrapperBurnFeeRate(ETHER_WRAPPER_BURN_FEE_RATE, {
+				from: owner,
+			}),
 		]);
 	}
 

'use strict';

const { artifacts, web3, log } = require('hardhat');

const { toWei } = web3.utils;
const { toUnit } = require('../utils')();
const {
	toBytes32,
	getUsers,
	constants: { ZERO_ADDRESS },
	defaults: {
		WAITING_PERIOD_SECS,
		PRICE_DEVIATION_THRESHOLD_FACTOR,
		ISSUANCE_RATIO,
		FEE_PERIOD_DURATION,
		TARGET_THRESHOLD,
		LIQUIDATION_DELAY,
		LIQUIDATION_RATIO,
		LIQUIDATION_PENALTY,
		RATE_STALE_PERIOD,
		MINIMUM_STAKE_TIME,
		DEBT_SNAPSHOT_STALE_TIME,
		CROSS_DOMAIN_DEPOSIT_GAS_LIMIT,
		CROSS_DOMAIN_REWARD_GAS_LIMIT,
		CROSS_DOMAIN_ESCROW_GAS_LIMIT,
		CROSS_DOMAIN_WITHDRAWAL_GAS_LIMIT,
		ETHER_WRAPPER_MAX_ETH,
		ETHER_WRAPPER_MINT_FEE_RATE,
		ETHER_WRAPPER_BURN_FEE_RATE,
	},
} = require('../../');

const SUPPLY_100M = toWei((1e8).toString()); // 100M

/**
 * Create a mock ExternStateToken - useful to mock Synthetix or a synth
 */
const mockToken = async ({
	accounts,
	synth = undefined,
	name = 'name',
	symbol = 'ABC',
	supply = 1e8,
	skipInitialAllocation = false,
}) => {
	const [deployerAccount, owner] = accounts;

	const totalSupply = toWei(supply.toString());

	const proxy = await artifacts.require('ProxyERC20').new(owner, { from: deployerAccount });
	// set associated contract as deployerAccount so we can setBalanceOf to the owner below
	const tokenState = await artifacts
		.require('TokenState')
		.new(owner, deployerAccount, { from: deployerAccount });

	if (!skipInitialAllocation && supply > 0) {
		await tokenState.setBalanceOf(owner, totalSupply, { from: deployerAccount });
	}

	const token = await artifacts.require(synth ? 'MockSynth' : 'PublicEST').new(
		...[proxy.address, tokenState.address, name, symbol, totalSupply, owner]
			// add synth as currency key if needed
			.concat(synth ? toBytes32(synth) : [])
			.concat({
				from: deployerAccount,
			})
	);
	await Promise.all([
		tokenState.setAssociatedContract(token.address, { from: owner }),
		proxy.setTarget(token.address, { from: owner }),
	]);

	return { token, tokenState, proxy };
};

const mockGenericContractFnc = async ({ instance, fncName, mock, returns = [] }) => {
	// Adapted from: https://github.com/EthWorks/Doppelganger/blob/master/lib/index.ts
	const abiEntryForFnc = artifacts.require(mock).abi.find(({ name }) => name === fncName);

	if (!fncName || !abiEntryForFnc) {
		throw Error(`Cannot find function "${fncName}" in the ABI of contract "${mock}"`);
	}
	const signature = web3.eth.abi.encodeFunctionSignature(abiEntryForFnc);

	const outputTypes = abiEntryForFnc.outputs.map(({ type }) => type);

	const responseAsEncodedData = web3.eth.abi.encodeParameters(outputTypes, returns);

	if (process.env.DEBUG) {
		log(`Mocking ${mock}.${fncName} to return ${returns.join(',')}`);
	}

	await instance.mockReturns(signature, responseAsEncodedData);
};

/**
 * Setup an individual contract. Note: will fail if required dependencies aren't provided in the cache.
 */
const setupContract = async ({
	accounts,
	contract,
	source = undefined, // if a separate source file should be used
	mock = undefined, // if contract is GenericMock, this is the name of the contract being mocked
	forContract = undefined, // when a contract is deployed for another (like Proxy for FeePool)
	cache = {},
	args = [],
	skipPostDeploy = false,
	properties = {},
}) => {
	const [deployerAccount, owner, oracle, fundsWallet] = accounts;

	const artifact = artifacts.require(source || contract);

	const create = ({ constructorArgs }) => {
		return artifact.new(
			...constructorArgs.concat({
				from: deployerAccount,
			})
		);
	};

	// if it needs library linking
	if (Object.keys((await artifacts.readArtifact(source || contract)).linkReferences).length > 0) {
		await artifact.link(await artifacts.require('SafeDecimalMath').new());
	}

	const tryGetAddressOf = name => (cache[name] ? cache[name].address : ZERO_ADDRESS);

	const tryGetProperty = ({ property, otherwise }) =>
		property in properties ? properties[property] : otherwise;

	const tryInvocationIfNotMocked = ({ name, fncName, args, user = owner }) => {
		if (name in cache && fncName in cache[name]) {
			if (process.env.DEBUG) {
				log(`Invoking ${name}.${fncName}(${args.join(',')})`);
			}

			return cache[name][fncName](...args.concat({ from: user }));
		}
	};

	const defaultArgs = {
		GenericMock: [],
		TradingRewards: [owner, owner, tryGetAddressOf('AddressResolver')],
		AddressResolver: [owner],
		SystemStatus: [owner],
		FlexibleStorage: [tryGetAddressOf('AddressResolver')],
		ExchangeRates: [
			owner,
			oracle,
			tryGetAddressOf('AddressResolver'),
			[toBytes32('SNX')],
			[toWei('0.2', 'ether')],
		],
		SynthetixState: [owner, ZERO_ADDRESS],
		SupplySchedule: [owner, 0, 0],
		Proxy: [owner],
		ProxyERC20: [owner],
		Depot: [owner, fundsWallet, tryGetAddressOf('AddressResolver')],
		SynthUtil: [tryGetAddressOf('AddressResolver')],
		DappMaintenance: [owner],
		DebtCache: [owner, tryGetAddressOf('AddressResolver')],
		Issuer: [owner, tryGetAddressOf('AddressResolver')],
		Exchanger: [owner, tryGetAddressOf('AddressResolver')],
		SystemSettings: [owner, tryGetAddressOf('AddressResolver')],
		ExchangeState: [owner, tryGetAddressOf('Exchanger')],
		BaseSynthetix: [
			tryGetAddressOf('ProxyERC20BaseSynthetix'),
			tryGetAddressOf('TokenStateBaseSynthetix'),
			owner,
			SUPPLY_100M,
			tryGetAddressOf('AddressResolver'),
		],
		Synthetix: [
			tryGetAddressOf('ProxyERC20Synthetix'),
			tryGetAddressOf('TokenStateSynthetix'),
			owner,
			SUPPLY_100M,
			tryGetAddressOf('AddressResolver'),
		],
		MintableSynthetix: [
			tryGetAddressOf('ProxyERC20MintableSynthetix'),
			tryGetAddressOf('TokenStateMintableSynthetix'),
			owner,
			SUPPLY_100M,
			tryGetAddressOf('AddressResolver'),
		],
		SynthetixBridgeToOptimism: [owner, tryGetAddressOf('AddressResolver')],
		SynthetixBridgeToBase: [owner, tryGetAddressOf('AddressResolver')],
		SynthetixBridgeEscrow: [owner],
		RewardsDistribution: [
			owner,
			tryGetAddressOf('Synthetix'),
			tryGetAddressOf('ProxyERC20Synthetix'),
			tryGetAddressOf('RewardEscrowV2'),
			tryGetAddressOf('ProxyFeePool'),
		],
		RewardEscrow: [owner, tryGetAddressOf('Synthetix'), tryGetAddressOf('FeePool')],
		BaseRewardEscrowV2: [owner, tryGetAddressOf('AddressResolver')],
		RewardEscrowV2: [owner, tryGetAddressOf('AddressResolver')],
		ImportableRewardEscrowV2: [owner, tryGetAddressOf('AddressResolver')],
		SynthetixEscrow: [owner, tryGetAddressOf('Synthetix')],
		// use deployerAccount as associated contract to allow it to call setBalanceOf()
		TokenState: [owner, deployerAccount],
		EtherWrapper: [owner, tryGetAddressOf('AddressResolver'), tryGetAddressOf('WETH')],
		NativeEtherWrapper: [owner, tryGetAddressOf('AddressResolver')],
		FeePoolState: [owner, tryGetAddressOf('FeePool')],
		FeePool: [tryGetAddressOf('ProxyFeePool'), owner, tryGetAddressOf('AddressResolver')],
		Synth: [
			tryGetAddressOf('ProxyERC20Synth'),
			tryGetAddressOf('TokenStateSynth'),
			tryGetProperty({ property: 'name', otherwise: 'Synthetic sUSD' }),
			tryGetProperty({ property: 'symbol', otherwise: 'sUSD' }),
			owner,
			tryGetProperty({ property: 'currencyKey', otherwise: toBytes32('sUSD') }),
			tryGetProperty({ property: 'totalSupply', otherwise: '0' }),
			tryGetAddressOf('AddressResolver'),
		],
		EternalStorage: [owner, tryGetAddressOf(forContract)],
		FeePoolEternalStorage: [owner, tryGetAddressOf('FeePool')],
		DelegateApprovals: [owner, tryGetAddressOf('EternalStorageDelegateApprovals')],
		Liquidations: [owner, tryGetAddressOf('AddressResolver')],
		BinaryOptionMarketFactory: [owner, tryGetAddressOf('AddressResolver')],
		BinaryOptionMarketManager: [
			owner,
			tryGetAddressOf('AddressResolver'),
			61 * 60, // max oracle price age: 61 minutes
			26 * 7 * 24 * 60 * 60, // expiry duration: 26 weeks (~ 6 months)
			365 * 24 * 60 * 60, // Max time to maturity: ~ 1 year
			toWei('2'), // Capital requirement
			toWei('0.05'), // Skew Limit
			toWei('0.008'), // pool fee
			toWei('0.002'), // creator fee
			toWei('0.02'), // refund fee
		],
		BinaryOptionMarketData: [],
		CollateralManagerState: [owner, tryGetAddressOf('CollateralManager')],
		CollateralManager: [
			tryGetAddressOf('CollateralManagerState'),
			owner,
			tryGetAddressOf('AddressResolver'),
			toUnit(50000000),
			0,
			0,
		],
		CollateralUtil: [tryGetAddressOf('AddressResolver')],
<<<<<<< HEAD
		CollateralEth: [
			owner,
			tryGetAddressOf('CollateralManager'),
			tryGetAddressOf('AddressResolver'),
			toBytes32('sETH'),
			toUnit(1.3),
			toUnit(2),
		],
		CollateralErc20: [
			owner,
			tryGetAddressOf('CollateralManager'),
			tryGetAddressOf('AddressResolver'),
			toBytes32('sETH'),
			toUnit(1.3),
			toUnit(2),
		],
		CollateralShort: [
			owner,
			tryGetAddressOf('CollateralManager'),
			tryGetAddressOf('AddressResolver'),
			toBytes32('sUSD'),
			toUnit(1.2),
			toUnit(1000),
		],
=======
		Collateral: [
			tryGetAddressOf('CollateralState'),
			tryGetAddressOf('CollateralManager'),
			tryGetAddressOf('AddressResolver'),
			'sUSD',
			1.2,
			100,
		],
		CollateralState: [owner, tryGetAddressOf('Collateral')],
>>>>>>> d0a27caa
		WETH: [],
	};

	let instance;
	try {
		instance = await create({
			constructorArgs: args.length > 0 ? args : defaultArgs[contract],
		});
		// Show contracts creating for debugging purposes
		if (process.env.DEBUG) {
			log(
				'Deployed',
				contract + (source ? ` (${source})` : '') + (forContract ? ' for ' + forContract : ''),
				mock ? 'mock of ' + mock : '',
				'to',
				instance.address
			);
		}
	} catch (err) {
		throw Error(
			`Failed to deploy ${contract}. Does it have defaultArgs setup?\n\t└─> Caused by ${err.toString()}`
		);
	}

	const postDeployTasks = {
		async Issuer() {
			await Promise.all(
				[].concat(
					// Synthetix State is where the issuance data lives so it needs to be connected to Issuer
					tryInvocationIfNotMocked({
						name: 'SynthetixState',
						fncName: 'setAssociatedContract',
						args: [instance.address],
					}) || []
				)
			);
		},
		async Synthetix() {
			// first give all SNX supply to the owner (using the hack that the deployerAccount was setup as the associatedContract via
			// the constructor args)
			await cache['TokenStateSynthetix'].setBalanceOf(owner, SUPPLY_100M, {
				from: deployerAccount,
			});

			// then configure everything else (including setting the associated contract of TokenState back to the Synthetix contract)
			await Promise.all(
				[
					(cache['TokenStateSynthetix'].setAssociatedContract(instance.address, { from: owner }),
					cache['ProxySynthetix'].setTarget(instance.address, { from: owner }),
					cache['ProxyERC20Synthetix'].setTarget(instance.address, { from: owner }),
					instance.setProxy(cache['ProxyERC20Synthetix'].address, {
						from: owner,
					})),
				]
					.concat(
						// If there's a SupplySchedule and it has the method we need (i.e. isn't a mock)
						tryInvocationIfNotMocked({
							name: 'SupplySchedule',
							fncName: 'setSynthetixProxy',
							args: [cache['ProxyERC20Synthetix'].address],
						}) || []
					)
					.concat(
						// If there's an escrow that's not a mock
						tryInvocationIfNotMocked({
							name: 'SynthetixEscrow',
							fncName: 'setSynthetix',
							args: [instance.address],
						}) || []
					)
					.concat(
						// If there's a reward escrow that's not a mock
						tryInvocationIfNotMocked({
							name: 'RewardEscrow',
							fncName: 'setSynthetix',
							args: [instance.address],
						}) || []
					)
					.concat(
						// If there's a rewards distribution that's not a mock
						tryInvocationIfNotMocked({
							name: 'RewardsDistribution',
							fncName: 'setAuthority',
							args: [instance.address],
						}) || []
					)
					.concat(
						tryInvocationIfNotMocked({
							name: 'RewardsDistribution',
							fncName: 'setSynthetixProxy',
							args: [cache['ProxyERC20Synthetix'].address], // will fail if no Proxy instantiated for Synthetix
						}) || []
					)
			);
		},
		async BaseSynthetix() {
			// first give all SNX supply to the owner (using the hack that the deployerAccount was setup as the associatedContract via
			// the constructor args)
			await cache['TokenStateBaseSynthetix'].setBalanceOf(owner, SUPPLY_100M, {
				from: deployerAccount,
			});

			// then configure everything else (including setting the associated contract of TokenState back to the Synthetix contract)
			await Promise.all(
				[
					(cache['TokenStateBaseSynthetix'].setAssociatedContract(instance.address, {
						from: owner,
					}),
					cache['ProxyBaseSynthetix'].setTarget(instance.address, { from: owner }),
					cache['ProxyERC20BaseSynthetix'].setTarget(instance.address, { from: owner }),
					instance.setProxy(cache['ProxyERC20BaseSynthetix'].address, {
						from: owner,
					})),
				]
					.concat(
						// If there's a rewards distribution that's not a mock
						tryInvocationIfNotMocked({
							name: 'RewardsDistribution',
							fncName: 'setAuthority',
							args: [instance.address],
						}) || []
					)
					.concat(
						tryInvocationIfNotMocked({
							name: 'RewardsDistribution',
							fncName: 'setSynthetixProxy',
							args: [cache['ProxyERC20BaseSynthetix'].address], // will fail if no Proxy instantiated for BaseSynthetix
						}) || []
					)
			);
		},
		async MintableSynthetix() {
			// first give all SNX supply to the owner (using the hack that the deployerAccount was setup as the associatedContract via
			// the constructor args)
			await cache['TokenStateMintableSynthetix'].setBalanceOf(owner, SUPPLY_100M, {
				from: deployerAccount,
			});

			// then configure everything else (including setting the associated contract of TokenState back to the Synthetix contract)
			await Promise.all(
				[
					(cache['TokenStateMintableSynthetix'].setAssociatedContract(instance.address, {
						from: owner,
					}),
					cache['ProxyMintableSynthetix'].setTarget(instance.address, { from: owner }),
					cache['ProxyERC20MintableSynthetix'].setTarget(instance.address, { from: owner }),
					instance.setProxy(cache['ProxyERC20MintableSynthetix'].address, {
						from: owner,
					})),
				]
					.concat(
						// If there's a rewards distribution that's not a mock
						tryInvocationIfNotMocked({
							name: 'RewardsDistribution',
							fncName: 'setAuthority',
							args: [instance.address],
						}) || []
					)
					.concat(
						tryInvocationIfNotMocked({
							name: 'RewardsDistribution',
							fncName: 'setSynthetixProxy',
							args: [cache['ProxyERC20MintableSynthetix'].address], // will fail if no Proxy instantiated for MintableSynthetix
						}) || []
					)
			);
		},
		async Synth() {
			await Promise.all(
				[
					cache['TokenStateSynth'].setAssociatedContract(instance.address, { from: owner }),
					cache['ProxyERC20Synth'].setTarget(instance.address, { from: owner }),
				] || []
			);
		},
		async FeePool() {
			await Promise.all(
				[]
					.concat(
						tryInvocationIfNotMocked({
							name: 'ProxyFeePool',
							fncName: 'setTarget',
							args: [instance.address],
						}) || []
					)
					.concat(
						tryInvocationIfNotMocked({
							name: 'FeePoolState',
							fncName: 'setFeePool',
							args: [instance.address],
						}) || []
					)
					.concat(
						tryInvocationIfNotMocked({
							name: 'FeePoolEternalStorage',
							fncName: 'setAssociatedContract',
							args: [instance.address],
						}) || []
					)
					.concat(
						tryInvocationIfNotMocked({
							name: 'RewardEscrow',
							fncName: 'setFeePool',
							args: [instance.address],
						}) || []
					)
			);
		},
		async DelegateApprovals() {
			await cache['EternalStorageDelegateApprovals'].setAssociatedContract(instance.address, {
				from: owner,
			});
		},
		async Liquidations() {
			await cache['EternalStorageLiquidations'].setAssociatedContract(instance.address, {
				from: owner,
			});
		},
		async Exchanger() {
			await Promise.all([
				cache['ExchangeState'].setAssociatedContract(instance.address, { from: owner }),

				cache['SystemStatus'].updateAccessControl(
					toBytes32('Synth'),
					instance.address,
					true,
					false,
					{ from: owner }
				),
			]);
		},

		async CollateralManager() {
			await cache['CollateralManagerState'].setAssociatedContract(instance.address, {
				from: owner,
			});
		},

		async SystemStatus() {
			// ensure the owner has suspend/resume control over everything
			await instance.updateAccessControls(
				['System', 'Issuance', 'Exchange', 'SynthExchange', 'Synth'].map(toBytes32),
				[owner, owner, owner, owner, owner],
				[true, true, true, true, true],
				[true, true, true, true, true],
				{ from: owner }
			);
		},

		async GenericMock() {
			if (mock === 'RewardEscrow' || mock === 'SynthetixEscrow') {
				await mockGenericContractFnc({ instance, mock, fncName: 'balanceOf', returns: ['0'] });
			} else if (mock === 'EtherWrapper') {
				await mockGenericContractFnc({
					instance,
					mock,
					fncName: 'totalIssuedSynths',
					returns: ['0'],
				});
			} else if (mock === 'FeePool') {
				await Promise.all([
					mockGenericContractFnc({
						instance,
						mock,
						fncName: 'FEE_ADDRESS',
						returns: [getUsers({ network: 'mainnet', user: 'fee' }).address],
					}),
				]);
			} else if (mock === 'Exchanger') {
				await Promise.all([
					mockGenericContractFnc({
						instance,
						mock,
						fncName: 'feeRateForExchange',
						returns: [toWei('0.0030')],
					}),
				]);
			} else if (mock === 'ExchangeState') {
				await Promise.all([
					mockGenericContractFnc({
						instance,
						mock,
						fncName: 'getLengthOfEntries',
						returns: ['0'],
					}),
					mockGenericContractFnc({
						instance,
						mock,
						fncName: 'getMaxTimestamp',
						returns: ['0'],
					}),
				]);
			} else if (mock === 'CollateralManager') {
				await Promise.all([
					mockGenericContractFnc({
						instance,
						mock,
						fncName: 'isSynthManaged',
						returns: [false],
					}),
				]);
			}
		},
	};

	// now run any postDeploy tasks (connecting contracts together)
	if (!skipPostDeploy && postDeployTasks[contract]) {
		await postDeployTasks[contract]();
	}

	return instance;
};

const setupAllContracts = async ({
	accounts,
	existing = {},
	mocks = {},
	contracts = [],
	synths = [],
}) => {
	const [, owner] = accounts;

	// Copy mocks into the return object, this allows us to include them in the
	// AddressResolver
	const returnObj = Object.assign({}, mocks, existing);

	// BASE CONTRACTS

	// Note: those with deps need to be listed AFTER their deps
	const baseContracts = [
		{ contract: 'AddressResolver' },
		{ contract: 'SystemStatus' },
		{ contract: 'ExchangeState' },
		{ contract: 'FlexibleStorage', deps: ['AddressResolver'] },
		{
			contract: 'SystemSettings',
			deps: ['AddressResolver', 'FlexibleStorage'],
		},
		{
			contract: 'ExchangeRates',
			deps: ['AddressResolver', 'SystemSettings'],
			mocks: ['Exchanger'],
		},
		{ contract: 'SynthetixState' },
		{ contract: 'SupplySchedule' },
		{ contract: 'ProxyERC20', forContract: 'Synthetix' },
		{ contract: 'ProxyERC20', forContract: 'MintableSynthetix' },
		{ contract: 'ProxyERC20', forContract: 'BaseSynthetix' },
		{ contract: 'ProxyERC20', forContract: 'Synth' }, // for generic synth
		{ contract: 'Proxy', forContract: 'Synthetix' },
		{ contract: 'Proxy', forContract: 'MintableSynthetix' },
		{ contract: 'Proxy', forContract: 'BaseSynthetix' },
		{ contract: 'Proxy', forContract: 'FeePool' },
		{ contract: 'TokenState', forContract: 'Synthetix' },
		{ contract: 'TokenState', forContract: 'MintableSynthetix' },
		{ contract: 'TokenState', forContract: 'BaseSynthetix' },
		{ contract: 'TokenState', forContract: 'Synth' }, // for generic synth
		{ contract: 'RewardEscrow' },
		{
			contract: 'BaseRewardEscrowV2',
			deps: ['AddressResolver'],
			mocks: ['Synthetix', 'FeePool'],
		},
		{
			contract: 'RewardEscrowV2',
			deps: ['AddressResolver', 'SystemStatus'],
			mocks: ['Synthetix', 'FeePool', 'RewardEscrow', 'SynthetixBridgeToOptimism', 'Issuer'],
		},
		{
			contract: 'ImportableRewardEscrowV2',
			deps: ['AddressResolver'],
			mocks: ['Synthetix', 'FeePool', 'SynthetixBridgeToBase', 'Issuer'],
		},
		{ contract: 'SynthetixEscrow' },
		{ contract: 'FeePoolEternalStorage' },
		{ contract: 'FeePoolState', mocks: ['FeePool'] },
		{ contract: 'EternalStorage', forContract: 'DelegateApprovals' },
		{ contract: 'DelegateApprovals', deps: ['EternalStorage'] },
		{ contract: 'EternalStorage', forContract: 'Liquidations' },
		{ contract: 'Liquidations', deps: ['EternalStorage', 'FlexibleStorage'] },
		{
			contract: 'RewardsDistribution',
			mocks: ['Synthetix', 'FeePool', 'RewardEscrow', 'RewardEscrowV2', 'ProxyFeePool'],
		},
		{ contract: 'Depot', deps: ['AddressResolver', 'SystemStatus'] },
		{ contract: 'SynthUtil', deps: ['AddressResolver'] },
		{ contract: 'DappMaintenance' },
		{ contract: 'WETH' },
		{
			contract: 'EtherWrapper',
			mocks: [],
			deps: ['AddressResolver', 'WETH'],
		},
		{
			contract: 'NativeEtherWrapper',
			mocks: [],
			deps: ['AddressResolver', 'EtherWrapper', 'WETH', 'SynthsETH'],
		},
		{
			contract: 'DebtCache',
			mocks: ['Issuer', 'Exchanger', 'CollateralManager', 'EtherWrapper'],
			deps: ['ExchangeRates', 'SystemStatus'],
		},
		{
			contract: 'Issuer',
			mocks: [
				'CollateralManager',
				'Synthetix',
				'SynthetixState',
				'Exchanger',
				'FeePool',
				'DelegateApprovals',
				'FlexibleStorage',
				'EtherWrapper',
			],
			deps: ['AddressResolver', 'SystemStatus', 'FlexibleStorage', 'DebtCache'],
		},
		{
			contract: 'Exchanger',
			source: 'ExchangerWithVirtualSynth',
			mocks: ['Synthetix', 'FeePool', 'DelegateApprovals', 'VirtualSynthMastercopy'],
			deps: [
				'AddressResolver',
				'TradingRewards',
				'SystemStatus',
				'ExchangeRates',
				'ExchangeState',
				'FlexibleStorage',
				'DebtCache',
			],
		},
		{
			contract: 'Synth',
			mocks: ['Issuer', 'Exchanger', 'FeePool', 'EtherWrapper'],
			deps: ['TokenState', 'ProxyERC20', 'SystemStatus', 'AddressResolver'],
		}, // a generic synth
		{
			contract: 'Synthetix',
			mocks: [
				'Exchanger',
				'SupplySchedule',
				'RewardEscrow',
				'RewardEscrowV2',
				'SynthetixEscrow',
				'RewardsDistribution',
				'Liquidations',
			],
			deps: [
				'Issuer',
				'SynthetixState',
				'Proxy',
				'ProxyERC20',
				'AddressResolver',
				'TokenState',
				'SystemStatus',
				'ExchangeRates',
			],
		},
		{
			contract: 'BaseSynthetix',
			mocks: [
				'Exchanger',
				'RewardEscrow',
				'RewardEscrowV2',
				'SynthetixEscrow',
				'RewardsDistribution',
				'Liquidations',
			],
			deps: [
				'Issuer',
				'SynthetixState',
				'Proxy',
				'ProxyERC20',
				'AddressResolver',
				'TokenState',
				'SystemStatus',
				'ExchangeRates',
			],
		},
		{
			contract: 'MintableSynthetix',
			mocks: [
				'Exchanger',
				'SynthetixEscrow',
				'Liquidations',
				'Issuer',
				'SystemStatus',
				'ExchangeRates',
				'SynthetixBridgeToBase',
			],
			deps: [
				'Proxy',
				'ProxyERC20',
				'AddressResolver',
				'TokenState',
				'RewardsDistribution',
				'RewardEscrow',
				'SynthetixState',
			],
		},
		{
			contract: 'SynthetixBridgeToOptimism',
			mocks: [
				'ext:Messenger',
				'ovm:SynthetixBridgeToBase',
				'SynthetixBridgeEscrow',
				'RewardsDistribution',
			],
			deps: ['AddressResolver', 'Issuer', 'RewardEscrowV2', 'Synthetix'],
		},
		{
			contract: 'SynthetixBridgeToBase',
			mocks: ['ext:Messenger', 'base:SynthetixBridgeToOptimism', 'RewardEscrowV2'],
			deps: ['AddressResolver', 'Synthetix'],
		},
		{
			contract: 'SynthetixBridgeEscrow',
			mocks: [],
			deps: [],
		},
		{ contract: 'TradingRewards', deps: ['AddressResolver', 'Synthetix'] },
		{
			contract: 'FeePool',
			mocks: [
				'Synthetix',
				'Exchanger',
				'Issuer',
				'SynthetixState',
				'RewardEscrow',
				'RewardEscrowV2',
				'DelegateApprovals',
				'FeePoolEternalStorage',
				'RewardsDistribution',
				'FlexibleStorage',
				'CollateralManager',
				'EtherWrapper',
			],
			deps: ['SystemStatus', 'FeePoolState', 'AddressResolver'],
		},
		{
			contract: 'BinaryOptionMarketFactory',
			deps: ['AddressResolver'],
		},
		{
			contract: 'BinaryOptionMarketManager',
			deps: [
				'SystemStatus',
				'AddressResolver',
				'ExchangeRates',
				'FeePool',
				'Synthetix',
				'BinaryOptionMarketFactory',
			],
		},
		{
			contract: 'BinaryOptionMarketData',
			deps: ['BinaryOptionMarketManager', 'BinaryOptionMarket', 'BinaryOption'],
		},
		{
			contract: 'CollateralState',
			deps: [],
		},
		{
			contract: 'CollateralManagerState',
			deps: [],
		},
		{
			contract: 'CollateralUtil',
			deps: ['AddressResolver', 'ExchangeRates'],
		},
		{
			contract: 'CollateralManager',
			deps: [
				'AddressResolver',
				'SystemStatus',
				'Issuer',
				'ExchangeRates',
				'DebtCache',
				'CollateralUtil',
				'CollateralManagerState',
			],
		},
		{
			contract: 'CollateralEth',
			deps: ['CollateralManager', 'AddressResolver', 'CollateralUtil'],
		},
		{
			contract: 'CollateralErc20',
			deps: ['CollateralManager', 'AddressResolver', 'CollateralUtil'],
		},
		{
			contract: 'CollateralShort',
			deps: ['CollateralManager', 'AddressResolver', 'CollateralUtil'],
		},
		{
			contract: 'CollateralUtil',
			deps: ['AddressResolver'],
		},
		{
			contract: 'CollateralState',
			deps: [], // TODO should this include CollateralState?
		},
		{
			contract: 'Collateral',
			deps: ['CollateralState', 'CollateralManager', 'AddressResolver'],
		},
	];

	// get deduped list of all required base contracts
	const findAllAssociatedContracts = ({ contractList }) => {
		return Array.from(
			new Set(
				baseContracts
					.filter(({ contract }) => contractList.includes(contract))
					.reduce(
						(memo, { contract, deps = [] }) =>
							memo.concat(contract).concat(findAllAssociatedContracts({ contractList: deps })),
						[]
					)
			)
		);
	};

	// contract names the user requested - could be a list of strings or objects with a "contract" property
	const contractNamesRequested = contracts.map(contract => contract.contract || contract);

	// now go through all contracts and compile a list of them and all nested dependencies
	const contractsRequired = findAllAssociatedContracts({ contractList: contractNamesRequested });

	// now sort in dependency order
	const contractsToFetch = baseContracts.filter(
		({ contract, forContract }) =>
			// keep if contract is required
			contractsRequired.indexOf(contract) > -1 &&
			// and either there is no "forContract" or the forContract is itself required
			(!forContract || contractsRequired.indexOf(forContract) > -1) &&
			// and no entry in the existingContracts object
			!(contract in existing)
	);

	// now setup each contract in serial in case we have deps we need to load
	for (const { contract, source, mocks = [], forContract } of contractsToFetch) {
		// mark each mock onto the returnObj as true when it doesn't exist, indicating it needs to be
		// put through the AddressResolver
		// for all mocks required for this contract
		await Promise.all(
			mocks
				// if the target isn't on the returnObj (i.e. already mocked / created) and not in the list of contracts
				.filter(mock => !(mock in returnObj) && contractNamesRequested.indexOf(mock) < 0)
				// then setup the contract
				.map(mock =>
					setupContract({
						accounts,
						mock,
						contract: 'GenericMock',
						cache: Object.assign({}, mocks, returnObj),
					}).then(instance => (returnObj[mock] = instance))
				)
		);

		// the name of the contract - the contract plus it's forContract
		// (e.g. Proxy + FeePool)
		const forContractName = forContract || '';

		// deploy the contract
		// HACK: if MintableSynthetix is deployed then rename it
		let contractRegistered = contract;
		if (contract === 'MintableSynthetix' || contract === 'BaseSynthetix') {
			contractRegistered = 'Synthetix';
		}
		returnObj[contractRegistered + forContractName] = await setupContract({
			accounts,
			contract,
			source,
			forContract,
			// the cache is a combination of the mocks and any return objects
			cache: Object.assign({}, mocks, returnObj),
			// pass through any properties that may be given for this contract
			properties:
				(contracts.find(({ contract: foundContract }) => foundContract === contract) || {})
					.properties || {},
		});
	}

	// SYNTHS

	const synthsToAdd = [];

	// now setup each synth and its deps
	for (const synth of synths) {
		const { token, proxy, tokenState } = await mockToken({
			accounts,
			synth,
			supply: 0, // add synths with 0 supply initially
			skipInitialAllocation: true,
			name: `Synth ${synth}`,
			symbol: synth,
		});

		returnObj[`ProxyERC20${synth}`] = proxy;
		returnObj[`TokenState${synth}`] = tokenState;
		returnObj[`Synth${synth}`] = token;

		// We'll defer adding the tokens into the Issuer as it must
		// be synchronised with the FlexibleStorage address first.
		synthsToAdd.push(token.address);
	}

	// now invoke AddressResolver to set all addresses
	if (returnObj['AddressResolver']) {
		if (process.env.DEBUG) {
			log(`Importing into AddressResolver:\n\t - ${Object.keys(returnObj).join('\n\t - ')}`);
		}

		await returnObj['AddressResolver'].importAddresses(
			Object.keys(returnObj).map(toBytes32),
			Object.values(returnObj).map(entry =>
				// use 0x1111 address for any mocks that have no actual deployment
				entry === true ? '0x' + '1'.repeat(40) : entry.address
			),
			{
				from: owner,
			}
		);
	}

	// now rebuild caches for all contracts that need it
	await Promise.all(
		Object.entries(returnObj)
			// keep items not in mocks
			.filter(([name]) => !(name in mocks))
			// and only those with the setResolver function
			.filter(([, instance]) => !!instance.rebuildCache)
			.map(([contract, instance]) => {
				return instance.rebuildCache().catch(err => {
					throw err;
				});
			})
	);

	// if deploying a real Synthetix, then we add the synths
	if (returnObj['Issuer'] && !mocks['Issuer']) {
		if (returnObj['Synth']) {
			returnObj['Issuer'].addSynth(returnObj['Synth'].address, { from: owner });
		}

		for (const synthAddress of synthsToAdd) {
			await returnObj['Issuer'].addSynth(synthAddress, { from: owner });
		}
	}

	// now setup defaults for the system (note: this dupes logic from the deploy script)
	if (returnObj['SystemSettings']) {
		await Promise.all([
			returnObj['SystemSettings'].setWaitingPeriodSecs(WAITING_PERIOD_SECS, { from: owner }),
			returnObj['SystemSettings'].setPriceDeviationThresholdFactor(
				PRICE_DEVIATION_THRESHOLD_FACTOR,
				{ from: owner }
			),
			returnObj['SystemSettings'].setIssuanceRatio(ISSUANCE_RATIO, { from: owner }),
			returnObj['SystemSettings'].setCrossDomainMessageGasLimit(0, CROSS_DOMAIN_DEPOSIT_GAS_LIMIT, {
				from: owner,
			}),
			returnObj['SystemSettings'].setCrossDomainMessageGasLimit(1, CROSS_DOMAIN_ESCROW_GAS_LIMIT, {
				from: owner,
			}),
			returnObj['SystemSettings'].setCrossDomainMessageGasLimit(2, CROSS_DOMAIN_REWARD_GAS_LIMIT, {
				from: owner,
			}),
			returnObj['SystemSettings'].setCrossDomainMessageGasLimit(
				3,
				CROSS_DOMAIN_WITHDRAWAL_GAS_LIMIT,
				{
					from: owner,
				}
			),
			returnObj['SystemSettings'].setFeePeriodDuration(FEE_PERIOD_DURATION, { from: owner }),
			returnObj['SystemSettings'].setTargetThreshold(TARGET_THRESHOLD, { from: owner }),
			returnObj['SystemSettings'].setLiquidationDelay(LIQUIDATION_DELAY, { from: owner }),
			returnObj['SystemSettings'].setLiquidationRatio(LIQUIDATION_RATIO, { from: owner }),
			returnObj['SystemSettings'].setLiquidationPenalty(LIQUIDATION_PENALTY, { from: owner }),
			returnObj['SystemSettings'].setRateStalePeriod(RATE_STALE_PERIOD, { from: owner }),
			returnObj['SystemSettings'].setMinimumStakeTime(MINIMUM_STAKE_TIME, { from: owner }),
			returnObj['SystemSettings'].setDebtSnapshotStaleTime(DEBT_SNAPSHOT_STALE_TIME, {
				from: owner,
			}),
			returnObj['SystemSettings'].setEtherWrapperMaxETH(ETHER_WRAPPER_MAX_ETH, {
				from: owner,
			}),
			returnObj['SystemSettings'].setEtherWrapperMintFeeRate(ETHER_WRAPPER_MINT_FEE_RATE, {
				from: owner,
			}),
			returnObj['SystemSettings'].setEtherWrapperBurnFeeRate(ETHER_WRAPPER_BURN_FEE_RATE, {
				from: owner,
			}),
		]);
	}

	// finally if any of our contracts have setSystemStatus (from MockSynth), then invoke it
	await Promise.all(
		Object.values(returnObj)
			.filter(contract => contract.setSystemStatus)
			.map(mock => mock.setSystemStatus(returnObj['SystemStatus'].address))
	);

	return returnObj;
};

module.exports = {
	mockToken,
	mockGenericContractFnc,
	setupContract,
	setupAllContracts,
};<|MERGE_RESOLUTION|>--- conflicted
+++ resolved
@@ -244,7 +244,6 @@
 			0,
 		],
 		CollateralUtil: [tryGetAddressOf('AddressResolver')],
-<<<<<<< HEAD
 		CollateralEth: [
 			owner,
 			tryGetAddressOf('CollateralManager'),
@@ -269,17 +268,6 @@
 			toUnit(1.2),
 			toUnit(1000),
 		],
-=======
-		Collateral: [
-			tryGetAddressOf('CollateralState'),
-			tryGetAddressOf('CollateralManager'),
-			tryGetAddressOf('AddressResolver'),
-			'sUSD',
-			1.2,
-			100,
-		],
-		CollateralState: [owner, tryGetAddressOf('Collateral')],
->>>>>>> d0a27caa
 		WETH: [],
 	};
 

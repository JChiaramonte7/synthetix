--- conflicted
+++ resolved
@@ -96,10 +96,6 @@
 			FeePool: feePool,
 		} = await setupAllContracts({
 			accounts,
-<<<<<<< HEAD
-			mocks: { FeePool: true, FuturesMarketManager: true },
-			contracts: ['AddressResolver', 'Synthetix', 'Issuer'],
-=======
 			synths,
 			contracts: [
 				'AddressResolver',
@@ -110,8 +106,8 @@
 				'Exchanger',
 				'FeePool',
 				'CollateralManager',
+				'FuturesMarketManager',
 			],
->>>>>>> 74f4d3fc
 		}));
 
 		managerState = await CollateralManagerState.new(owner, ZERO_ADDRESS, { from: deployerAccount });
@@ -231,20 +227,7 @@
 			const actual = await this.synth.resolverAddressesRequired();
 			assert.deepEqual(
 				actual,
-<<<<<<< HEAD
-				[
-					'SystemStatus',
-					'Exchanger',
-					'Issuer',
-					'FeePool',
-					'FuturesMarketManager',
-					'EtherCollateral',
-				]
-					.concat(new Array(18).fill(''))
-					.map(toBytes32)
-=======
-				['SystemStatus', 'Exchanger', 'Issuer', 'FeePool', 'CollateralManager'].map(toBytes32)
->>>>>>> 74f4d3fc
+				['SystemStatus', 'Exchanger', 'Issuer', 'FeePool', 'CollateralManager', 'FuturesMarketManager'].map(toBytes32)
 			);
 		});
 

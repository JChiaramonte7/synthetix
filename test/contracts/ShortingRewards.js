--- conflicted
+++ resolved
@@ -38,11 +38,6 @@
 		feePool,
 		synths,
 		short,
-<<<<<<< HEAD
-=======
-		state,
-		util,
->>>>>>> d0a27caa
 		sUSDSynth,
 		sBTCSynth,
 		sETHSynth,
@@ -107,19 +102,7 @@
 		await sETHSynth.issue(receiver, issueAmount, { from: owner });
 	};
 
-<<<<<<< HEAD
 	const deployShort = async ({ owner, manager, resolver, collatKey, minColat, minSize }) => {
-=======
-	const deployUtil = async ({ resolver }) => {
-		return setupContract({
-			accounts,
-			contract: 'CollateralUtil',
-			args: [resolver],
-		});
-	};
-
-	const deployShort = async ({ state, owner, manager, resolver, collatKey, minColat, minSize }) => {
->>>>>>> d0a27caa
 		return setupContract({
 			accounts,
 			contract: 'CollateralShort',
@@ -185,13 +168,6 @@
 
 		await managerState.setAssociatedContract(manager.address, { from: owner });
 
-<<<<<<< HEAD
-=======
-		state = await CollateralState.new(owner, ZERO_ADDRESS, { from: deployerAccount });
-
-		util = await deployUtil({ resolver: addressResolver.address });
-
->>>>>>> d0a27caa
 		short = await deployShort({
 			owner: owner,
 			manager: manager.address,
@@ -203,7 +179,7 @@
 
 		await addressResolver.importAddresses(
 			[toBytes32('CollateralShort'), toBytes32('CollateralManager'), toBytes32('CollateralUtil')],
-			[short.address, manager.address, util.address],
+			[short.address, manager.address],
 			{
 				from: owner,
 			}
@@ -213,7 +189,6 @@
 		await manager.rebuildCache();
 		await issuer.rebuildCache();
 		await debtCache.rebuildCache();
-		await util.rebuildCache();
 
 		await manager.addCollaterals([short.address], { from: owner });
 

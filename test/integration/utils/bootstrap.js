--- conflicted
+++ resolved
@@ -49,11 +49,7 @@
 		ctx.provider = _setupProvider({
 			url: `${hre.config.providerUrl}:${hre.config.providerPortL2}`,
 		});
-<<<<<<< HEAD
-		ctx.provider.getGasPrice = async () => ethers.BigNumber.from('0');
-=======
-		ctx.provider.getGasPrice = () => ethers.utils.parseUnits(OVM_GAS_PRICE_GWEI, 'gwei');
->>>>>>> fa291a75
+		ctx.provider.getGasPrice = async () => ethers.utils.parseUnits(OVM_GAS_PRICE_GWEI, 'gwei');
 
 		await loadUsers({ ctx: ctx.l1mock });
 		await loadUsers({ ctx });
@@ -89,11 +85,7 @@
 		ctx.l2.provider = _setupProvider({
 			url: `${hre.config.providerUrl}:${hre.config.providerPortL2}`,
 		});
-<<<<<<< HEAD
-		ctx.l2.provider.getGasPrice = async () => ethers.BigNumber.from('0');
-=======
-		ctx.l2.provider.getGasPrice = () => ethers.utils.parseUnits(OVM_GAS_PRICE_GWEI, 'gwei');
->>>>>>> fa291a75
+		ctx.l2.provider.getGasPrice = async () => ethers.utils.parseUnits(OVM_GAS_PRICE_GWEI, 'gwei');
 
 		await setupOptimismWatchers({ ctx, providerUrl: hre.config.providerUrl });
 

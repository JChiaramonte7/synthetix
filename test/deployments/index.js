'use strict';

const Web3 = require('web3');
const { toWei } = require('web3-utils');
const assert = require('assert');

require('dotenv').config();
const { loadConnections } = require('../../publish/src/util');

const { toBytes32, getSynths, getTarget, getSource, networks } = require('../..');

describe('deployments', () => {
	networks
		.filter(n => n !== 'local')
		.forEach(network => {
			describe(network, () => {
				// we need this outside the test runner in order to generate tests per contract name
				const targets = getTarget({ network });
				const sources = getSource({ network });

				let web3;
				let contracts;

				const getContract = ({ source, target }) =>
					new web3.eth.Contract(sources[source || target].abi, targets[target].address);

				beforeEach(() => {
					web3 = new Web3();

					const connections = loadConnections({
						network,
					});

					web3 = new Web3(new Web3.providers.HttpProvider(connections.providerUrl));

					contracts = {
						Synthetix: getContract({ source: 'Synthetix', target: 'ProxyERC20' }),
						ExchangeRates: getContract({ target: 'ExchangeRates' }),
					};
				});

				describe('synths.json', () => {
					const synths = getSynths({ network });

					it(`The number of available synths in Synthetix matches the number of synths in the JSON file: ${synths.length}`, async () => {
						const availableSynths = await contracts.Synthetix.methods
							.availableCurrencyKeys()
							.call();
						assert.strictEqual(availableSynths.length, synths.length);
					});
					synths.forEach(({ name, inverted, aggregator, index }) => {
						describe(name, () => {
							it('Synthetix has the synth added', async () => {
								const foundSynth = await contracts.Synthetix.methods.synths(toBytes32(name)).call();
								assert.strictEqual(foundSynth, targets[`Synth${name}`].address);
							});
							if (inverted) {
								it('ensure only inverted synths have i prefix', () => {
									assert.strictEqual(name[0], 'i');
								});
								it(`checking inverted params of ${name}`, async () => {
									// check inverted status
									const {
										entryPoint,
										upperLimit,
										lowerLimit,
									} = await contracts.ExchangeRates.methods.inversePricing(toBytes32(name)).call();
									assert.strictEqual(entryPoint, toWei(inverted.entryPoint.toString()));
									assert.strictEqual(upperLimit, toWei(inverted.upperLimit.toString()));
									assert.strictEqual(lowerLimit, toWei(inverted.lowerLimit.toString()));
								});
							} else {
								it('ensure non inverted synths have s prefix', () => {
									assert.strictEqual(name[0], 's');
								});
							}
							if (aggregator) {
								it(`checking aggregator of ${name}`, async () => {
									const aggregatorActual = await contracts.ExchangeRates.methods
										.aggregators(toBytes32(name))
										.call();
									assert.strictEqual(aggregatorActual, aggregator);
								});
							}
							if (index && Array.isArray(index)) {
								it(`the index parameter of ${name} is a well formed array with correct entries of type`, () => {
									for (const ix of index) {
										assert.strictEqual(typeof ix.symbol, 'string');
										assert.strictEqual(typeof ix.name, 'string');
										assert.strictEqual(typeof ix.units, 'number');
									}
								});
							} else if (index) {
								it('the index type is valid', () => {
									assert.fail('Unknown "index" type:', typeof index);
								});
							}
						});
					});
				});
				describe('deployment.json', () => {
					['AddressResolver', 'ReadProxyAddressResolver'].forEach(target => {
						describe(`${target} has correct addresses`, () => {
							let resolver;
							beforeEach(() => {
								resolver = getContract({
									source: 'AddressResolver',
									target,
								});
							});

							// Note: instead of manually managing this list, it would be better to read this
							// on-chain for each environment when a contract had the MixinResolver function
							// `getResolverAddressesRequired()` and compile and check these. The problem is then
							// that would omit the deps from Depot and EtherCollateral which were not
							// redeployed in Hadar (v2.21)
							[
								'BinaryOptionMarketFactory',
								'BinaryOptionMarketManager',
								'DelegateApprovals',
								'Depot',
								'EtherCollateral',
								'Exchanger',
								'ExchangeRates',
								'ExchangeState',
								'FeePool',
								'FeePoolEternalStorage',
								'FeePoolState',
								'Issuer',
								'RewardEscrow',
								'RewardsDistribution',
								'SupplySchedule',
								'Synthetix',
								'SynthetixEscrow',
								'SynthetixState',
								'SynthsUSD',
								'SynthsETH',
								'SystemStatus',
							]
								// Currently only kovan has the BinaryOption contracts for SIP-53
<<<<<<< HEAD
								.filter(name => !/^BinaryOption/.test(name) || ['kovan'].includes(network))
=======
								.filter(
									name => !/^BinaryOption/.test(name) || ['kovan', 'rinkeby'].includes(network)
								)
>>>>>>> db1367ba
								.forEach(name => {
									it(`has correct address for ${name}`, async () => {
										const actual = await resolver.methods.getAddress(toBytes32(name)).call();
										assert.strictEqual(actual, targets[name].address);
									});
								});
						});
					});
				});
				describe('address resolver correctly set', () => {
					Object.entries(targets)
						.filter(
							([, { source }]) => !!sources[source].abi.find(({ name }) => name === 'resolver')
						)
						.forEach(([target, { source }]) => {
							it(`${target} has correct address resolver`, async () => {
								const Contract = getContract({
									source,
									target,
								});
								assert.strictEqual(
									await Contract.methods.resolver().call(),
									targets['AddressResolver'].address
								);
							});
						});
				});
			});
		});
});<|MERGE_RESOLUTION|>--- conflicted
+++ resolved
@@ -138,13 +138,9 @@
 								'SystemStatus',
 							]
 								// Currently only kovan has the BinaryOption contracts for SIP-53
-<<<<<<< HEAD
-								.filter(name => !/^BinaryOption/.test(name) || ['kovan'].includes(network))
-=======
 								.filter(
 									name => !/^BinaryOption/.test(name) || ['kovan', 'rinkeby'].includes(network)
 								)
->>>>>>> db1367ba
 								.forEach(name => {
 									it(`has correct address for ${name}`, async () => {
 										const actual = await resolver.methods.getAddress(toBytes32(name)).call();

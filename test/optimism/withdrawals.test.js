const ethers = require('ethers');
const { assert } = require('../contracts/common');
const { assertRevertOptimism } = require('./utils/revertOptimism');
const { connectContract } = require('./utils/connectContract');

const itCanPerformWithdrawals = ({ ctx }) => {
	describe('[WITHDRAW] when migrating SNX from L2 to L1', () => {
		const amountToWithdraw = ethers.utils.parseEther('100');

		let user1L2;

		let SynthetixL1, SynthetixBridgeToOptimismL1;
		let SynthetixL2, SynthetixBridgeToBaseL2, SystemStatusL2;
		let depositReceipt;
		// --------------------------
		// Setup
		// --------------------------

		before('identify signers', async () => {
			user1L2 = new ethers.Wallet(ctx.user1PrivateKey, ctx.providerL2);
		});

		before('connect to contracts', async () => {
			// L1
			SynthetixL1 = connectContract({ contract: 'Synthetix', provider: ctx.providerL1 });
			SynthetixBridgeToOptimismL1 = connectContract({
				contract: 'SynthetixBridgeToOptimism',
				provider: ctx.providerL1,
			});

			// L2
			SynthetixL2 = connectContract({
				contract: 'Synthetix',
				source: 'MintableSynthetix',
				useOvm: true,
				provider: ctx.providerL2,
			});
			SynthetixBridgeToBaseL2 = connectContract({
				contract: 'SynthetixBridgeToBase',
				useOvm: true,
				provider: ctx.providerL2,
			});
			SystemStatusL2 = connectContract({
				contract: 'SystemStatus',
				useOvm: true,
				provider: ctx.providerL2,
			});
		});

		const eventListener = (from, value, event) => {};

		before('listen to events on l2', async () => {
			SynthetixBridgeToBaseL2.on('MintedSecondary', eventListener);
		});

		before('make a deposit', async () => {
			// Make a deposit so that
			// 1. There is SNX in the bridge for withdrawals,
			// 2. Counter a known bug in Optimism, where "now" is always 0 unless a message has been relayed

			SynthetixL1 = SynthetixL1.connect(ctx.ownerL1);
			await SynthetixL1.approve(
				SynthetixBridgeToOptimismL1.address,
				ethers.utils.parseEther(amountToWithdraw.toString())
			);

			SynthetixBridgeToOptimismL1 = SynthetixBridgeToOptimismL1.connect(ctx.ownerL1);
<<<<<<< HEAD
			await SynthetixBridgeToOptimismL1.deposit(amountToWithdraw);
=======
			const tx = await SynthetixBridgeToOptimismL1.initiateDeposit(amountToWithdraw);
			depositReceipt = await tx.wait();
>>>>>>> 73b2b22b
		});

		// --------------------------
		// Get SNX
		// --------------------------

		describe('when waiting for the tx to complete on L2', () => {
			before('listen for completion', async () => {
				const [transactionHashL2] = await ctx.watcher.getMessageHashesFromL1Tx(
					depositReceipt.transactionHash
				);
				await ctx.watcher.getL2TransactionReceipt(transactionHashL2);
			});

			before('stop listening to events on L2', async () => {
				SynthetixBridgeToBaseL2.off('MintedSecondary', eventListener);
			});

			describe('when a user has the expected amount of SNX in L2', () => {
				let user1BalanceL2;

				before('record current values', async () => {
					user1BalanceL2 = await SynthetixL2.balanceOf(user1L2.address);
				});

				before('ensure that the user has the expected SNX balance', async () => {
					SynthetixL2 = SynthetixL2.connect(ctx.ownerL2);

					const tx = await SynthetixL2.transfer(user1L2.address, amountToWithdraw);
					await tx.wait();
				});

				it('shows the user has SNX', async () => {
					assert.bnEqual(
						await SynthetixL2.balanceOf(user1L2.address),
						user1BalanceL2.add(amountToWithdraw)
					);
				});

				// --------------------------
				// At least one issuance
				// --------------------------

				describe('when the SNX rate has been updated', () => {
					// --------------------------
					// Suspended
					// --------------------------

					describe('when the system is suspended in L2', () => {
						before('suspend the system', async () => {
							SystemStatusL2 = SystemStatusL2.connect(ctx.ownerL2);

							await SystemStatusL2.suspendSystem(1);
						});

<<<<<<< HEAD
						const tx = await SynthetixBridgeToBaseL2.withdraw(1);
=======
						after('resume the system', async () => {
							SystemStatusL2 = SystemStatusL2.connect(ctx.ownerL2);
>>>>>>> 73b2b22b

							await SystemStatusL2.resumeSystem();
						});

						it('reverts when the user attempts to initiate a withdrawal', async () => {
							SynthetixBridgeToBaseL2 = SynthetixBridgeToBaseL2.connect(user1L2);

							const tx = await SynthetixBridgeToBaseL2.initiateWithdrawal(1);

<<<<<<< HEAD
					const eventListener = (from, value, event) => {
						if (event && event.event === 'WithdrawalFinalized') {
							withdrawalCompletedEvent = event;
						}
					};

					before('listen to events on l1', async () => {
						SynthetixBridgeToOptimismL1.on('WithdrawalFinalized', eventListener);
=======
							await assertRevertOptimism({
								tx,
								reason: 'Synthetix is suspended',
								provider: ctx.providerL2,
							});
						});
>>>>>>> 73b2b22b
					});

					// --------------------------
					// Not suspended
					// --------------------------

					describe('when a user initiates a withdrawal on L2', () => {
						let user1BalanceL1;
						let withdrawalReceipt;
						let withdrawalCompletedEvent;

<<<<<<< HEAD
						const tx = await SynthetixBridgeToBaseL2.withdraw(amountToWithdraw);
						withdrawalReceipt = await tx.wait();
					});
=======
						const eventListener = (from, value, event) => {
							if (event && event.event === 'WithdrawalCompleted') {
								withdrawalCompletedEvent = event;
							}
						};
>>>>>>> 73b2b22b

						before('listen to events on l1', async () => {
							SynthetixBridgeToOptimismL1.on('WithdrawalCompleted', eventListener);
						});

<<<<<<< HEAD
						assert.bnEqual(event.args.amount, amountToWithdraw);
						assert.equal(event.args.from, user1L2.address);
					});
=======
						before('record current values', async () => {
							user1BalanceL1 = await SynthetixL1.balanceOf(user1L2.address);
							user1BalanceL2 = await SynthetixL2.balanceOf(user1L2.address);
						});
>>>>>>> 73b2b22b

						before('initiate withdrawal', async () => {
							SynthetixBridgeToBaseL2 = SynthetixBridgeToBaseL2.connect(user1L2);

							const tx = await SynthetixBridgeToBaseL2.initiateWithdrawal(amountToWithdraw);
							withdrawalReceipt = await tx.wait();
						});

<<<<<<< HEAD
						before('stop listening to events on L1', async () => {
							SynthetixBridgeToOptimismL1.off('WithdrawalFinalized', eventListener);
						});

						it('emitted a WithdrawalFinalized event', async () => {
							assert.exists(withdrawalCompletedEvent);
							assert.bnEqual(withdrawalCompletedEvent.args.amount, amountToWithdraw);
							assert.equal(withdrawalCompletedEvent.args.to, user1L2.address);
=======
						it('emitted a Withdrawal event', async () => {
							const event = withdrawalReceipt.events.find(e => e.event === 'WithdrawalInitiated');
							assert.exists(event);

							assert.bnEqual(event.args.amount, amountToWithdraw);
							assert.equal(event.args.account, user1L2.address);
>>>>>>> 73b2b22b
						});

						it('reduces the users balance', async () => {
							assert.bnEqual(
								await SynthetixL2.balanceOf(user1L2.address),
								user1BalanceL2.sub(amountToWithdraw)
							);
						});

						describe('when waiting for the tx to complete on L1', () => {
							before('listen for completion', async () => {
								const [transactionHashL1] = await ctx.watcher.getMessageHashesFromL2Tx(
									withdrawalReceipt.transactionHash
								);
								await ctx.watcher.getL1TransactionReceipt(transactionHashL1);
							});

							before('stop listening to events on L1', async () => {
								SynthetixBridgeToOptimismL1.off('WithdrawalCompleted', eventListener);
							});

							it('emitted a WithdrawalCompleted event', async () => {
								assert.exists(withdrawalCompletedEvent);
								assert.bnEqual(withdrawalCompletedEvent.args.amount, amountToWithdraw);
								assert.equal(withdrawalCompletedEvent.args.account, user1L2.address);
							});

							it('shows that the users L1 balance increased', async () => {
								assert.bnEqual(
									await SynthetixL1.balanceOf(user1L2.address),
									user1BalanceL1.add(amountToWithdraw)
								);
							});
						});
					});
				});
			});
		});
	});
};

module.exports = {
	itCanPerformWithdrawals,
};<|MERGE_RESOLUTION|>--- conflicted
+++ resolved
@@ -65,12 +65,7 @@
 			);
 
 			SynthetixBridgeToOptimismL1 = SynthetixBridgeToOptimismL1.connect(ctx.ownerL1);
-<<<<<<< HEAD
 			await SynthetixBridgeToOptimismL1.deposit(amountToWithdraw);
-=======
-			const tx = await SynthetixBridgeToOptimismL1.initiateDeposit(amountToWithdraw);
-			depositReceipt = await tx.wait();
->>>>>>> 73b2b22b
 		});
 
 		// --------------------------
@@ -126,12 +121,7 @@
 							await SystemStatusL2.suspendSystem(1);
 						});
 
-<<<<<<< HEAD
 						const tx = await SynthetixBridgeToBaseL2.withdraw(1);
-=======
-						after('resume the system', async () => {
-							SystemStatusL2 = SystemStatusL2.connect(ctx.ownerL2);
->>>>>>> 73b2b22b
 
 							await SystemStatusL2.resumeSystem();
 						});
@@ -141,7 +131,6 @@
 
 							const tx = await SynthetixBridgeToBaseL2.initiateWithdrawal(1);
 
-<<<<<<< HEAD
 					const eventListener = (from, value, event) => {
 						if (event && event.event === 'WithdrawalFinalized') {
 							withdrawalCompletedEvent = event;
@@ -150,14 +139,6 @@
 
 					before('listen to events on l1', async () => {
 						SynthetixBridgeToOptimismL1.on('WithdrawalFinalized', eventListener);
-=======
-							await assertRevertOptimism({
-								tx,
-								reason: 'Synthetix is suspended',
-								provider: ctx.providerL2,
-							});
-						});
->>>>>>> 73b2b22b
 					});
 
 					// --------------------------
@@ -169,32 +150,17 @@
 						let withdrawalReceipt;
 						let withdrawalCompletedEvent;
 
-<<<<<<< HEAD
 						const tx = await SynthetixBridgeToBaseL2.withdraw(amountToWithdraw);
 						withdrawalReceipt = await tx.wait();
 					});
-=======
-						const eventListener = (from, value, event) => {
-							if (event && event.event === 'WithdrawalCompleted') {
-								withdrawalCompletedEvent = event;
-							}
-						};
->>>>>>> 73b2b22b
 
 						before('listen to events on l1', async () => {
 							SynthetixBridgeToOptimismL1.on('WithdrawalCompleted', eventListener);
 						});
 
-<<<<<<< HEAD
-						assert.bnEqual(event.args.amount, amountToWithdraw);
-						assert.equal(event.args.from, user1L2.address);
-					});
-=======
-						before('record current values', async () => {
-							user1BalanceL1 = await SynthetixL1.balanceOf(user1L2.address);
-							user1BalanceL2 = await SynthetixL2.balanceOf(user1L2.address);
-						});
->>>>>>> 73b2b22b
+						// assert.bnEqual(event.args.amount, amountToWithdraw);
+						// assert.equal(event.args.from, user1L2.address);
+					});
 
 						before('initiate withdrawal', async () => {
 							SynthetixBridgeToBaseL2 = SynthetixBridgeToBaseL2.connect(user1L2);
@@ -203,7 +169,6 @@
 							withdrawalReceipt = await tx.wait();
 						});
 
-<<<<<<< HEAD
 						before('stop listening to events on L1', async () => {
 							SynthetixBridgeToOptimismL1.off('WithdrawalFinalized', eventListener);
 						});
@@ -212,14 +177,6 @@
 							assert.exists(withdrawalCompletedEvent);
 							assert.bnEqual(withdrawalCompletedEvent.args.amount, amountToWithdraw);
 							assert.equal(withdrawalCompletedEvent.args.to, user1L2.address);
-=======
-						it('emitted a Withdrawal event', async () => {
-							const event = withdrawalReceipt.events.find(e => e.event === 'WithdrawalInitiated');
-							assert.exists(event);
-
-							assert.bnEqual(event.args.amount, amountToWithdraw);
-							assert.equal(event.args.account, user1L2.address);
->>>>>>> 73b2b22b
 						});
 
 						it('reduces the users balance', async () => {
